/*++
Copyright (c) 2015 Microsoft Corporation

Module Name:

    qsat.cpp

Abstract:

    Quantifier Satisfiability Solver.

Author:

    Nikolaj Bjorner (nbjorner) 2015-5-28

Revision History:

Notes:


--*/

#include "ast/expr_abstract.h"
#include "ast/ast_util.h"
#include "ast/rewriter/quant_hoist.h"
#include "ast/ast_pp.h"
#include "ast/rewriter/th_rewriter.h"
#include "ast/rewriter/expr_replacer.h"
#include "model/model_v2_pp.h"
#include "model/model_evaluator.h"
#include "smt/smt_kernel.h"
#include "smt/params/smt_params.h"
#include "smt/smt_solver.h"
#include "solver/solver.h"
#include "solver/mus.h"
#include "qe/qsat.h"
#include "qe/qe_mbp.h"
#include "qe/qe.h"
#include "ast/rewriter/label_rewriter.h"

namespace qe {

    pred_abs::pred_abs(ast_manager& m):
        m(m),
        m_asms(m),
        m_trail(m),
        m_fmc(alloc(generic_model_converter, m, "qsat"))
    {
    }

    generic_model_converter* pred_abs::fmc() { 
        return m_fmc.get(); 
    }

    void pred_abs::reset() {
        m_trail.reset();
        dec_keys<expr>(m_pred2lit);
        dec_keys<app>(m_lit2pred);
        dec_keys<app>(m_asm2pred);
        dec_keys<expr>(m_pred2asm);
        m_lit2pred.reset();
        m_pred2lit.reset();
        m_asm2pred.reset();
        m_pred2asm.reset();
        m_elevel.reset();
        m_asms.reset();
        m_asms_lim.reset();
        m_preds.reset();
    }

    max_level pred_abs::compute_level(app* e) {
        unsigned sz0 = todo.size();
        todo.push_back(e);        
        while (sz0 != todo.size()) {
            app* a = to_app(todo.back());
            if (m_elevel.contains(a)) {
                todo.pop_back();
                continue;
            }
            max_level lvl, lvl0;
            bool has_new = false;
            if (m_flevel.find(a->get_decl(), lvl)) {
                lvl0.merge(lvl);
            }
            for (unsigned i = 0; i < a->get_num_args(); ++i) {
                app* arg = to_app(a->get_arg(i));
                if (m_elevel.find(arg, lvl)) {
                    lvl0.merge(lvl);
                }
                else {
                    todo.push_back(arg);
                    has_new = true;
                }
            }
            if (!has_new) {
                m_elevel.insert(a, lvl0);
                todo.pop_back();
            }
        }
        return m_elevel.find(e);
    }
    
    void pred_abs::add_pred(app* p, app* lit) {
        m.inc_ref(p);
        m_pred2lit.insert(p, lit);
        add_lit(p, lit);
    }

    void pred_abs::add_lit(app* p, app* lit) {
        if (!m_lit2pred.contains(lit)) {
            m.inc_ref(lit);
            m_lit2pred.insert(lit, p);        
        }
    }

    void pred_abs::add_asm(app* p, expr* assum) {
        SASSERT(!m_asm2pred.contains(assum));
        m.inc_ref(p);
        m.inc_ref(assum);
        m_asm2pred.insert(assum, p);
        m_pred2asm.insert(p, assum);
    }
    
    void pred_abs::push() {
        m_asms_lim.push_back(m_asms.size());
    }

    void pred_abs::pop(unsigned num_scopes) {
        unsigned l = m_asms_lim.size() - num_scopes;
        m_asms.resize(m_asms_lim[l]);
        m_asms_lim.shrink(l);            
    }
        
    void pred_abs::insert(app* a, max_level const& lvl) {
        unsigned l = lvl.max();
        if (l == UINT_MAX) l = 0;
        while (m_preds.size() <= l) {
            m_preds.push_back(app_ref_vector(m));
        }
        m_preds[l].push_back(a);            
    }

    bool pred_abs::is_predicate(app* a, unsigned l) {
        max_level lvl1;
        return m_flevel.find(a->get_decl(), lvl1) && lvl1.max() < l;
    }

    void pred_abs::get_assumptions(model* mdl, expr_ref_vector& asms) {
        unsigned level = m_asms_lim.size();
        if (level > m_preds.size()) {
            level = m_preds.size();
        }
        if (!mdl) {
            asms.append(m_asms);
            return;
        }
        if (level == 0) {
            return;
        }
        model_evaluator eval(*mdl);
        eval.set_model_completion(true);
        TRACE("qe", model_v2_pp(tout, *mdl););

        expr_ref val(m);
        for (unsigned j = 0; j < m_preds[level - 1].size(); ++j) {
            app* p = m_preds[level - 1][j].get();
            TRACE("qe", tout << "process level: " << level - 1 << ": " << mk_pp(p, m) << "\n";);
            
            eval(p, val);
            
            if (m.is_false(val)) {
                m_asms.push_back(m.mk_not(p));
            }
            else {                
                SASSERT(m.is_true(val));
                m_asms.push_back(p);
            }
        }
        asms.append(m_asms);
        
        for (unsigned i = level + 1; i < m_preds.size(); i += 2) {
            for (unsigned j = 0; j < m_preds[i].size(); ++j) {
                app* p = m_preds[i][j].get();
                max_level lvl = m_elevel.find(p);
                bool use = 
                    (lvl.m_fa == i && (lvl.m_ex == UINT_MAX || lvl.m_ex < level)) ||
                    (lvl.m_ex == i && (lvl.m_fa == UINT_MAX || lvl.m_fa < level));
                if (use) {
                    eval(p, val);
                    if (m.is_false(val)) {
                        asms.push_back(m.mk_not(p));
                    }
                    else {
                        asms.push_back(p);
                    }
                }
            }
        }
        TRACE("qe", tout << "level: " << level << "\n";
              model_v2_pp(tout, *mdl);
              display(tout, asms););
    }
    
    void pred_abs::set_expr_level(app* v, max_level const& lvl) {
        m_elevel.insert(v, lvl);
    }

    void pred_abs::set_decl_level(func_decl* f, max_level const& lvl) {
        m_flevel.insert(f, lvl);
    }

    void pred_abs::abstract_atoms(expr* fml, expr_ref_vector& defs) {
        max_level level;
        abstract_atoms(fml, level, defs);
    }
    /** 
        \brief create propositional abstraction of formula by replacing atomic sub-formulas by fresh 
        propositional variables, and adding definitions for each propositional formula on the side.
        Assumption is that the formula is quantifier-free.
    */
    void pred_abs::abstract_atoms(expr* fml, max_level& level, expr_ref_vector& defs) {
        expr_mark mark;
        ptr_vector<expr> args;
        app_ref r(m), eq(m);
        app* p;
        unsigned sz0 = todo.size();
        todo.push_back(fml);
        m_trail.push_back(fml);
        max_level l;
        while (sz0 != todo.size()) {
            app* a = to_app(todo.back());
            todo.pop_back();
            if (mark.is_marked(a)) {
                continue;
            }
            
            mark.mark(a);
            if (m_lit2pred.find(a, p)) {
                TRACE("qe", tout << mk_pp(a, m) << " " << mk_pp(p, m) << "\n";);
                level.merge(m_elevel.find(p));
                continue;
            }
            
            if (is_uninterp_const(a) && m.is_bool(a)) {
                l = m_elevel.find(a);
                level.merge(l);                
                if (!m_pred2lit.contains(a)) {
                    add_pred(a, a);
                    insert(a, l);
                }
                continue;
            }
            
            unsigned sz = a->get_num_args();
            for (unsigned i = 0; i < sz; ++i) {
                expr* f = a->get_arg(i);
                if (!mark.is_marked(f)) {
                    todo.push_back(f);
                }
            } 
            
            bool is_boolop = 
                (a->get_family_id() == m.get_basic_family_id()) &&
                (!m.is_eq(a)       || m.is_bool(a->get_arg(0))) && 
                (!m.is_distinct(a) || m.is_bool(a->get_arg(0)));
            
            if (!is_boolop && m.is_bool(a)) {
                TRACE("qe", tout << mk_pp(a, m) << "\n";);
                r = fresh_bool("p");
                max_level l = compute_level(a);
                add_pred(r, a);
                m_elevel.insert(r, l);
                eq = m.mk_eq(r, a);
                defs.push_back(eq);
                if (!is_predicate(a, l.max())) {
                    insert(r, l);
                }
                level.merge(l);
            }
        }
    }

    app_ref pred_abs::fresh_bool(char const* name) {
        app_ref r(m.mk_fresh_const(name, m.mk_bool_sort()), m);
        m_fmc->hide(r);
        return r;
    }


    // optional pass to replace atoms by predicates 
    // so that SMT core works on propositional
    // abstraction only.
    expr_ref pred_abs::mk_abstract(expr* fml) {
        expr_ref_vector trail(m), args(m);
        obj_map<expr, expr*> cache;
        app* b;
        expr_ref r(m);
        unsigned sz0 = todo.size();
        todo.push_back(fml);
        while (sz0 != todo.size()) {
            app* a = to_app(todo.back());
            if (cache.contains(a)) {
                todo.pop_back();
                continue;
            }
            if (m_lit2pred.find(a, b)) {
                cache.insert(a, b);
                todo.pop_back();
                continue;
            }
            unsigned sz = a->get_num_args();
            bool diff = false;
            args.reset();
            for (unsigned i = 0; i < sz; ++i) {
                expr* f = a->get_arg(i), *f1;
                if (cache.find(f, f1)) {
                    args.push_back(f1);
                    diff |= f != f1;
                }
                else {
                    todo.push_back(f);
                }
            } 
            if (sz == args.size()) {
                if (diff) {
                    r = m.mk_app(a->get_decl(), sz, args.c_ptr());
                    trail.push_back(r);
                }
                else {
                    r = a;
                }
                cache.insert(a, r);
                todo.pop_back();
            }
        }
        return expr_ref(cache.find(fml), m);
    }

    expr_ref pred_abs::mk_assumption_literal(expr* a, model* mdl, max_level const& lvl, expr_ref_vector& defs) {
        expr_ref A(m);
        A = pred2asm(a);
        a = A;
        app_ref p(m);
        expr_ref q(m), fml(m);
        app *b;
        expr *c, *d;
        max_level lvl2;
        TRACE("qe", tout << mk_pp(a, m) << " " << lvl << "\n";);
        if (m_asm2pred.find(a, b)) {
            q = b;
        }
        else if (m.is_not(a, c) && m_asm2pred.find(c, b)) {
            q = m.mk_not(b);
        }
        else if (m_pred2asm.find(a, d)) {
            q = a;
        }
        else if (m.is_not(a, c) && m_pred2asm.find(c, d)) {
            q = a;
        }
        else {
            p = fresh_bool("def");
            if (m.is_not(a, a)) {
                if (mdl) 
                    mdl->register_decl(p->get_decl(), m.mk_false());
                q = m.mk_not(p);
            }
            else {
                if (mdl)
                    mdl->register_decl(p->get_decl(), m.mk_true());
                q = p;
            }
            m_elevel.insert(p, lvl);
            insert(p, lvl);
            fml = a;
            abstract_atoms(fml, lvl2, defs);
            fml = mk_abstract(fml);
            defs.push_back(m.mk_eq(p, fml));
            add_asm(p, a);
            TRACE("qe", tout << mk_pp(a, m) << " |-> " << p << "\n";);
        }
        return q;
    }

    void pred_abs::mk_concrete(expr_ref_vector& fmls, obj_map<expr,expr*> const& map) {
        obj_map<expr,expr*> cache;
        expr_ref_vector trail(m);
        expr* p;
        app_ref r(m);
        ptr_vector<expr> args;
        unsigned sz0 = todo.size();
        todo.append(fmls.size(), (expr*const*)fmls.c_ptr());
        while (sz0 != todo.size()) {
            app* a = to_app(todo.back());
            if (cache.contains(a)) {
                todo.pop_back();
                continue;
            }
            if (map.find(a, p)) {
                cache.insert(a, p);
                todo.pop_back();
                continue;
            }
            unsigned sz = a->get_num_args();
            args.reset();
            bool diff = false;
            for (unsigned i = 0; i < sz; ++i) {
                expr* f = a->get_arg(i), *f1;
                if (cache.find(f, f1)) {
                    args.push_back(f1);
                    diff |= f != f1;
                }
                else {
                    todo.push_back(f);
                }
            } 
            if (args.size() == sz) {
                if (diff) {
                    r = m.mk_app(a->get_decl(), sz, args.c_ptr());
                }
                else {
                    r = to_app(a);
                }
                cache.insert(a, r);
                trail.push_back(r);
                todo.pop_back();
            }
        }
        for (unsigned i = 0; i < fmls.size(); ++i) {
            fmls[i] = to_app(cache.find(fmls[i].get()));
        }        
    }
    
    void pred_abs::pred2lit(expr_ref_vector& fmls) {
        mk_concrete(fmls, m_pred2lit);
    }

    expr_ref pred_abs::pred2asm(expr* fml) {
        expr_ref_vector fmls(m);
        fmls.push_back(fml);
        mk_concrete(fmls, m_pred2asm);
        return mk_and(fmls);
    }

    void pred_abs::collect_statistics(statistics& st) const {
        st.update("qsat num predicates", m_pred2lit.size());
    }
        
    void pred_abs::display(std::ostream& out) const {
        out << "pred2lit:\n";
        obj_map<expr, expr*>::iterator it = m_pred2lit.begin(), end = m_pred2lit.end();
        for (; it != end; ++it) {
            out << mk_pp(it->m_key, m) << " |-> " << mk_pp(it->m_value, m) << "\n";
        }
        for (unsigned i = 0; i < m_preds.size(); ++i) {
            out << "level " << i << "\n";
            for (unsigned j = 0; j < m_preds[i].size(); ++j) {
                app* p = m_preds[i][j];
                expr* e;
                if (m_pred2lit.find(p, e)) {
                    out << mk_pp(p, m) << " := " << mk_pp(e, m) << "\n";
                }
                else {
                    out << mk_pp(p, m) << "\n";
                }
            }
        }            
    }        
    
    void pred_abs::display(std::ostream& out, expr_ref_vector const& asms) const {
        max_level lvl;       
        for (unsigned i = 0; i < asms.size(); ++i) {
            expr* e = asms[i];
            bool is_not = m.is_not(asms[i], e);
            out << mk_pp(asms[i], m);
            if (m_elevel.find(e, lvl)) {
                lvl.display(out << " - ");
            }
            if (m_pred2lit.find(e, e)) {
                out << " : " << (is_not?"!":"") << mk_pp(e, m);
            }
            out << "\n";
        }
    }

    void pred_abs::get_free_vars(expr* fml, app_ref_vector& vars) {
        ast_fast_mark1 mark;
        unsigned sz0 = todo.size();
        todo.push_back(fml);
        while (sz0 != todo.size()) {
            expr* e = todo.back();
            todo.pop_back();
            if (mark.is_marked(e) || is_var(e)) {
                continue;
            }
            mark.mark(e);
            if (is_quantifier(e)) {
                todo.push_back(to_quantifier(e)->get_expr());
                continue;
            }
            SASSERT(is_app(e));
            app* a = to_app(e);
            if (is_uninterp_const(a)) { // TBD generalize for uninterpreted functions.
                vars.push_back(a);
            }
            for (unsigned i = 0; i < a->get_num_args(); ++i) {
                todo.push_back(a->get_arg(i));
            }
        }
    }

    bool pred_abs::validate_defs(model& model) const {
        bool valid = true;
        obj_map<expr, expr*>::iterator it = m_pred2lit.begin(), end = m_pred2lit.end();
        for (; it != end; ++it) {
            expr_ref val_a(m), val_b(m);
            expr* a = it->m_key;
            expr* b = it->m_value;
            VERIFY(model.eval(a, val_a));
            VERIFY(model.eval(b, val_b));
            if (val_a != val_b) {
                TRACE("qe", 
                      tout << mk_pp(a, m) << " := " << val_a << "\n";
                      tout << mk_pp(b, m) << " := " << val_b << "\n";
                      tout << m_elevel.find(a) << "\n";);
                valid = false;
            }
        }
        return valid;
    }

    class kernel {
        ast_manager& m;
        params_ref   m_params;
        ref<solver>  m_solver;
        
    public:
        kernel(ast_manager& m):
            m(m),
            m_solver(mk_smt_solver(m, m_params, symbol::null))
        {
            m_params.set_bool("model", true);
            m_params.set_uint("relevancy_lvl", 0);
            m_params.set_uint("case_split_strategy", CS_ACTIVITY_WITH_CACHE);
            m_solver->updt_params(m_params);
        }
        
        
        solver& s() { return *m_solver; }
        solver const& s() const { return *m_solver; }

        void reset() {
            m_solver = mk_smt_solver(m, m_params, symbol::null);
        }
        void assert_expr(expr* e) {
            m_solver->assert_expr(e);
        }
        
        void get_core(expr_ref_vector& core) {
            core.reset();
            m_solver->get_unsat_core(core);
            TRACE("qe", m_solver->display(tout << "core: " << core << "\n") << "\n";);
        }
    };

    enum qsat_mode {
        qsat_qe,
        qsat_qe_rec,
        qsat_sat,
        qsat_maximize
    };
    
    class qsat : public tactic {
        
        struct stats {
            unsigned m_num_rounds;        
            stats() { reset(); }
            void reset() { memset(this, 0, sizeof(*this)); }
        };        
        
        ast_manager&               m;
        params_ref                 m_params;
        stats                      m_stats;
        statistics                 m_st;
        qe::mbp                    m_mbp;
        kernel                     m_fa;
        kernel                     m_ex;
        pred_abs                   m_pred_abs;
        expr_ref_vector            m_answer;
        expr_ref_vector            m_asms;
        vector<app_ref_vector>     m_vars;       // variables from alternating prefixes.
        unsigned                   m_level;
        model_ref                  m_model;
        qsat_mode                  m_mode;
        app_ref_vector             m_avars;       // variables to project
        app_ref_vector             m_free_vars;
        app*                       m_objective;
        opt::inf_eps*              m_value;
        bool                       m_was_sat;
        model_ref                  m_model_save;
        expr_ref                   m_gt;
        opt::inf_eps               m_value_save;

        
        /**
           \brief check alternating satisfiability.
           Even levels are existential, odd levels are universal.
        */
        lbool check_sat() {        
            while (true) {
                ++m_stats.m_num_rounds;
                IF_VERBOSE(3, verbose_stream() << "(check-qsat level: " << m_level << " round: " << m_stats.m_num_rounds << ")\n";);
                check_cancel();
                expr_ref_vector asms(m_asms);
                m_pred_abs.get_assumptions(m_model.get(), asms);
                if (m_model.get()) {
                    validate_assumptions(*m_model.get(), asms);
                }
                TRACE("qe", tout << asms << "\n";);
                solver& s = get_kernel(m_level).s();
                lbool res = s.check_sat(asms);
                switch (res) {
                case l_true:
                    s.get_model(m_model);
                    SASSERT(validate_defs("check_sat"));
                    SASSERT(validate_assumptions(*m_model.get(), asms));
                    SASSERT(validate_model(asms));
                    TRACE("qe", s.display(tout); display(tout << "\n", *m_model.get()); display(tout, asms); );
                    if (m_level == 0) {
                        m_model_save = m_model;
                    }
                    push();
                    if (m_level == 1 && m_mode == qsat_maximize) {
                        maximize_model();
                    }
                    break;
                case l_false:
                    switch (m_level) {
                    case 0: 
                        return l_false;
                    case 1: 
                        if (m_mode == qsat_sat) {
                            return l_true; 
                        }
                        if (m_model.get()) {
                            SASSERT(validate_assumptions(*m_model.get(), asms));
                            if (!project_qe(asms)) return l_undef;
                        }
                        else {
                            pop(1);
                        }
                        break;
                    default: 
                        if (m_model.get()) {
                            if (!project(asms)) return l_undef;
                        }
                        else {
                            pop(1);
                        }
                        break;
                    }
                    break;
                case l_undef:
                    return res;
                }
            }
            return l_undef;
        }

        kernel& get_kernel(unsigned j) {        
            if (is_exists(j)) {
                return m_ex; 
            }
            else {
                return m_fa;
            }
        }
        
        bool is_exists(unsigned level) const {
            return (level % 2) == 0;
        }
        
        bool is_forall(unsigned level) const {
            return is_exists(level+1);
        }
        
        void push() {
            m_level++;
            m_pred_abs.push();
        }
        
        void pop(unsigned num_scopes) {
            m_model.reset();
            SASSERT(num_scopes <= m_level);
            m_pred_abs.pop(num_scopes);
            m_level -= num_scopes;
        }
        
        void reset() override {
            m_st.reset();        
            m_fa.s().collect_statistics(m_st);
            m_ex.s().collect_statistics(m_st);        
            m_pred_abs.collect_statistics(m_st);
            m_level = 0;
            m_answer.reset();
            m_asms.reset();
            m_pred_abs.reset();
            m_vars.reset();
            m_model = nullptr;
            m_fa.reset();
            m_ex.reset();        
            m_free_vars.reset();
        }    
        
        /**
           \brief create a quantifier prefix formula.
        */
        void hoist(expr_ref& fml) {
            proof_ref pr(m);
            label_rewriter rw(m);
            rw.remove_labels(fml, pr);
            quantifier_hoister hoist(m);
            app_ref_vector vars(m);
            bool is_forall = false;        
            m_pred_abs.get_free_vars(fml, vars);
            m_vars.push_back(vars);
            vars.reset();
            if (m_mode != qsat_sat) {
                is_forall = true;
                hoist.pull_quantifier(is_forall, fml, vars);
                m_vars.push_back(vars);
                filter_vars(vars);
            }
            else {
                hoist.pull_quantifier(is_forall, fml, vars);
                m_vars.back().append(vars);
                filter_vars(vars);
            }
            do {
                is_forall = !is_forall;
                vars.reset();
                hoist.pull_quantifier(is_forall, fml, vars);
                m_vars.push_back(vars);
                filter_vars(vars);
            }
            while (!vars.empty());
            SASSERT(m_vars.back().empty()); 
            initialize_levels();
            TRACE("qe", tout << fml << "\n";);
        }

        void filter_vars(app_ref_vector const& vars) {
            for (app* v : vars) m_pred_abs.fmc()->hide(v);
        }        

        void initialize_levels() {
            // initialize levels.
            for (unsigned i = 0; i < m_vars.size(); ++i) {
                max_level lvl;
                if (is_exists(i)) {
                    lvl.m_ex = i;
                }
                else {
                    lvl.m_fa = i;
                }
                for (unsigned j = 0; j < m_vars[i].size(); ++j) {
                    m_pred_abs.set_expr_level(m_vars[i][j].get(), lvl);
                }
            }
        }
        
        bool validate_defs(char const* msg) {
            if (m_model.get() && !m_pred_abs.validate_defs(*m_model.get())) {
                TRACE("qe", 
                      tout << msg << "\n";
                      display(tout);
                      if (m_level > 0) {
                          get_kernel(m_level-1).s().display(tout);
                      }
                      expr_ref_vector asms(m);
                      m_pred_abs.get_assumptions(m_model.get(), asms);
                      tout << asms << "\n";
                      m_pred_abs.pred2lit(asms);
                      tout << asms << "\n";);
                return false;
            }
            else {
                return true;
            }
        }

        bool get_core(expr_ref_vector& core, unsigned level) {
            SASSERT(validate_defs("get_core"));
            get_kernel(level).get_core(core);
            m_pred_abs.pred2lit(core);
            return true;
        }

        bool minimize_core(expr_ref_vector& core, unsigned level) {
            expr_ref_vector core1(m), core2(m), dels(m);
            TRACE("qe", tout << core.size() << "\n";);
            mus mus(get_kernel(level).s());
            for (unsigned i = 0; i < core.size(); ++i) {
                app* a = to_app(core[i].get());                
                max_level lvl = m_pred_abs.compute_level(a);
                if (lvl.max() + 2 <= level) {     
                    VERIFY(core1.size() == mus.add_soft(a));
                    core1.push_back(a);
                }
                else {
                    core2.push_back(a);
                    mus.add_assumption(a);
                }
            }
            TRACE("qe", tout << core1.size() << " " << core2.size() << "\n";);
            if (core1.size() > 8) {
                if (l_true != mus.get_mus(core2)) {
                    return false;
                }
                TRACE("qe", tout << core1.size() << " -> " << core2.size() << "\n";);
                core.reset();
                core.append(core2);
            }
            return true;
        }
        
        void check_cancel() {
            if (m.canceled()) {
                throw tactic_exception(m.limit().get_cancel_msg());
            }
        }
        
        void display(std::ostream& out) const {
            out << "level: " << m_level << "\n";
            for (unsigned i = 0; i < m_vars.size(); ++i) {
                out << m_vars[i] << "\n";
            }
            m_pred_abs.display(out);
        }
        
        void display(std::ostream& out, model& model) const {
            display(out);
            model_v2_pp(out, model);
        }
        
        void display(std::ostream& out, expr_ref_vector const& asms) const {
            m_pred_abs.display(out, asms);
        }
        
        void add_assumption(expr* fml) {
            expr_ref eq(m);
            app_ref b = m_pred_abs.fresh_bool("b");        
            m_asms.push_back(b);
            eq = m.mk_eq(b, fml);
            m_ex.assert_expr(eq);
            m_fa.assert_expr(eq);
            m_pred_abs.add_pred(b, to_app(fml));
            max_level lvl;
            m_pred_abs.set_expr_level(b, lvl);
        }
        
        bool project_qe(expr_ref_vector& core) {
            SASSERT(m_level == 1);
            expr_ref fml(m);
            model& mdl = *m_model.get();
            if (!get_core(core, m_level)) {
                return false;
            }
            SASSERT(validate_core(mdl, core));
            get_vars(m_level);
            SASSERT(validate_assumptions(mdl, core));
            m_mbp(force_elim(), m_avars, mdl, core);
            SASSERT(validate_defs("project_qe"));
            if (m_mode == qsat_maximize) {
                maximize_core(core, mdl);
            }
            else {
                fml = negate_core(core);
                add_assumption(fml);
                m_answer.push_back(fml);
                m_free_vars.append(m_avars);
            }
            pop(1);
            return true;
        }
                
        bool project(expr_ref_vector& core) {
            if (!get_core(core, m_level)) return false;
            TRACE("qe", display(tout); display(tout << "core\n", core););
            SASSERT(m_level >= 2);
            expr_ref fml(m); 
            expr_ref_vector defs(m), core_save(m);
            max_level level;
            model& mdl = *m_model.get();
            SASSERT(validate_core(mdl, core));
            get_vars(m_level-1);
            SASSERT(validate_project(mdl, core));
            m_mbp(force_elim(), m_avars, mdl, core);
            m_free_vars.append(m_avars);
            fml = negate_core(core);
            unsigned num_scopes = 0;
            
            m_pred_abs.abstract_atoms(fml, level, defs);
            m_ex.assert_expr(mk_and(defs));
            m_fa.assert_expr(mk_and(defs));
            if (level.max() == UINT_MAX) {
                num_scopes = 2*(m_level/2);
            }
            else if (m_mode == qsat_qe_rec) {
                num_scopes = 2;
            }
            else {
                if (level.max() + 2 > m_level) return false;
                SASSERT(level.max() + 2 <= m_level);
                num_scopes = m_level - level.max();
                SASSERT(num_scopes >= 2);
                if ((num_scopes % 2) != 0) {
                    --num_scopes;
                }
            }
            
            pop(num_scopes); 
            TRACE("qe", tout << "backtrack: " << num_scopes << " new level: " << m_level << "\nproject:\n" << core << "\n|->\n" << fml << "\n";);
            if (m_level == 0 && m_mode != qsat_sat) {
                add_assumption(fml);
            }
            else {
                fml = m_pred_abs.mk_abstract(fml);
                get_kernel(m_level).assert_expr(fml);
            }
            SASSERT(!m_model.get());
            return true;
        }
        
        void get_vars(unsigned level) {
            m_avars.reset();
            for (unsigned i = level; i < m_vars.size(); ++i) {
                m_avars.append(m_vars[i]);
            }
        } 
        
        expr_ref negate_core(expr_ref_vector const& core) {
            return ::push_not(::mk_and(core));
        }

        bool force_elim() const {
            return m_mode != qsat_qe_rec;
        }
        
        expr_ref elim_rec(expr* fml) {
            expr_ref tmp(m);
            expr_ref_vector     trail(m);
            obj_map<expr,expr*> visited;
            ptr_vector<expr>    todo;
            trail.push_back(fml);
            todo.push_back(fml);
            expr* e = nullptr, *r = nullptr;
            
            while (!todo.empty()) {
                check_cancel();

                e = todo.back();
                if (visited.contains(e)) {
                    todo.pop_back();
                    continue;            
                }
                
                switch(e->get_kind()) {
                case AST_APP: {
                    app* a = to_app(e);
                    expr_ref_vector args(m);
                    unsigned num_args = a->get_num_args();
                    bool all_visited = true;
                    for (unsigned i = 0; i < num_args; ++i) {
                        if (visited.find(a->get_arg(i), r)) {
                            args.push_back(r);
                        }
                        else {
                            todo.push_back(a->get_arg(i));
                            all_visited = false;
                        }
                    }
                    if (all_visited) {
                        r = m.mk_app(a->get_decl(), args.size(), args.c_ptr());
                        todo.pop_back();
                        trail.push_back(r);
                        visited.insert(e, r);
                    }
                    break;
                }
                case AST_QUANTIFIER: {
                    app_ref_vector vars(m);
                    quantifier* q = to_quantifier(e);
                    bool is_fa = q->is_forall();
                    tmp = q->get_expr();
                    extract_vars(q, tmp, vars);
                    TRACE("qe", tout << vars << " " << mk_pp(q, m) << " " << tmp << "\n";);
                    tmp = elim_rec(tmp);
                    if (is_fa) {
                        tmp = ::push_not(tmp);
                    }
                    tmp = elim(vars, tmp);
                    if (is_fa) {
                        tmp = ::push_not(tmp);
                    }
                    trail.push_back(tmp);
                    visited.insert(e, tmp);
                    todo.pop_back();
                    break;
                }
                default:
                    UNREACHABLE();
                    break;
                }        
            }    
            VERIFY (visited.find(fml, e));
            return expr_ref(e, m);
        }
        
        expr_ref elim(app_ref_vector const& vars, expr* _fml) {
            expr_ref fml(_fml, m);
            reset();
            m_vars.push_back(app_ref_vector(m));
            m_vars.push_back(vars);
            initialize_levels();
            fml = push_not(fml);            

            TRACE("qe", tout << vars << " " << fml << "\n";);
            expr_ref_vector defs(m);
            m_pred_abs.abstract_atoms(fml, defs);
            fml = m_pred_abs.mk_abstract(fml);
            m_ex.assert_expr(mk_and(defs));
            m_fa.assert_expr(mk_and(defs));
            m_ex.assert_expr(fml);
            m_fa.assert_expr(m.mk_not(fml));
            TRACE("qe", tout << "ex: " << fml << "\n";);
            lbool is_sat = check_sat();
            fml = ::mk_and(m_answer);
            TRACE("qe", tout << "ans: " << fml << "\n";
                  tout << "Free vars: " << m_free_vars << "\n";);            
            if (is_sat == l_false) {
                obj_hashtable<app> vars;
                for (unsigned i = 0; i < m_free_vars.size(); ++i) {
                    app* v = m_free_vars[i].get();
                    if (vars.contains(v)) {
                        m_free_vars[i] = m_free_vars.back();
                        m_free_vars.pop_back();
                        --i;
                    }
                    else {
                        vars.insert(v);
                    }
                }
                fml = mk_exists(m, m_free_vars.size(), m_free_vars.c_ptr(), fml);
                return fml;
            }
            else {
                return expr_ref(_fml, m);
            }
        }

        bool validate_assumptions(model& mdl, expr_ref_vector const& core) {
            for (unsigned i = 0; i < core.size(); ++i) {
                expr_ref val(m);
                VERIFY(mdl.eval(core[i], val));
                if (!m.is_true(val)) {
                    TRACE("qe", tout << "component of core is not true: " << mk_pp(core[i], m) << "\n";);
                    return false;
                }
            }
            return true;
        }

        bool validate_core(model& mdl, expr_ref_vector const& core) {
            return true;
#if 0
            TRACE("qe", tout << "Validate core\n";);
            solver& s = get_kernel(m_level).s();
            expr_ref_vector fmls(m);
            fmls.append(core.size(), core.c_ptr());
            s.get_assertions(fmls);
            return check_fmls(fmls) || m.canceled();
#endif
        }

        bool check_fmls(expr_ref_vector const& fmls) {
            smt_params p;
            smt::kernel solver(m, p);
            for (unsigned i = 0; i < fmls.size(); ++i) {
                solver.assert_expr(fmls[i]);
            }
            lbool is_sat = solver.check();
            CTRACE("qe", is_sat != l_false, 
                   tout << fmls << "\nare not unsat\n";);
            return (is_sat == l_false) || m.canceled();
        }

        bool validate_model(expr_ref_vector const& asms) {
            return true;
#if 0
            TRACE("qe", tout << "Validate model\n";);
            solver& s = get_kernel(m_level).s();
            expr_ref_vector fmls(m);
            s.get_assertions(fmls);
            return 
                validate_model(*m_model, asms.size(), asms.c_ptr()) &&
                validate_model(*m_model, fmls.size(), fmls.c_ptr());
#endif
        }

        bool validate_model(model& mdl, unsigned sz, expr* const* fmls) {
            expr_ref val(m);
            for (unsigned i = 0; i < sz; ++i) {
                if (!m_model->eval(fmls[i], val) && !m.canceled()) {
                    TRACE("qe", tout << "Formula does not evaluate in model: " << mk_pp(fmls[i], m) << "\n";);
                    return false;
                } 
                if (!m.is_true(val)) {
                    TRACE("qe", tout << mk_pp(fmls[i], m) << " evaluates to " << val << " in model\n";);                    
                    return false;
                }
            }               
            return true;
        }

        // validate the following:
        //  proj is true in model.
        //  core is true in model.
        //  proj does not contain vars.
        //  proj => exists vars . core
        //  (core[model(vars)/vars] => proj)
              
        bool validate_project(model& mdl, expr_ref_vector const& core) {
            return true;
#if 0
            TRACE("qe", tout << "Validate projection\n";);
            if (!validate_model(mdl, core.size(), core.c_ptr())) return false;

            expr_ref_vector proj(core);
            app_ref_vector vars(m_avars);
            m_mbp(false, vars, mdl, proj);
            if (!vars.empty()) {
                TRACE("qe", tout << "Not validating partial projection\n";);
                return true;
            }
            if (!validate_model(mdl, proj.size(), proj.c_ptr())) {
                TRACE("qe", tout << "Projection is false in model\n";);
                return false;
            }
            if (m.canceled()) {
                return true;
            }
            for (unsigned i = 0; i < m_avars.size(); ++i) {
                contains_app cont(m, m_avars[i].get());
                if (cont(proj)) {
                    TRACE("qe", tout << "Projection contains free variable: " << mk_pp(m_avars[i].get(), m) << "\n";);
                    return false;
                }
            }

            //
            //  TBD: proj => exists vars . core, 
            //  e.g., extract and use realizer functions from mbp.
            //

            //  (core[model(vars)/vars] => proj)            
            expr_ref_vector fmls(m);
            fmls.append(core.size(), core.c_ptr());
            for (unsigned i = 0; i < m_avars.size(); ++i) {
                expr_ref val(m);
                VERIFY(mdl.eval(m_avars[i].get(), val));
                fmls.push_back(m.mk_eq(m_avars[i].get(), val));
            }
            fmls.push_back(m.mk_not(mk_and(proj)));
            if (!check_fmls(fmls)) {
                TRACE("qe", tout << "implication check failed, could be due to turning != into >\n";);
            }
            return true;
#endif
        }


    public:
        
        qsat(ast_manager& m, params_ref const& p, qsat_mode mode):
            m(m),
            m_mbp(m),
            m_fa(m),
            m_ex(m),
            m_pred_abs(m),
            m_answer(m),
            m_asms(m),
            m_level(0),
            m_mode(mode),
            m_avars(m),
            m_free_vars(m),
            m_objective(nullptr),
            m_value(nullptr),
            m_was_sat(false),
            m_gt(m)
        {
            reset();
        }
        
        ~qsat() override {
            reset();
        }
        
        void updt_params(params_ref const & p) override {
        }
        
        void collect_param_descrs(param_descrs & r) override {
        }

        
        void operator()(/* in */  goal_ref const & in, 
<<<<<<< HEAD
                        /* out */ goal_ref_buffer & result) {
=======
                        /* out */ goal_ref_buffer & result, 
                        /* out */ model_converter_ref & mc, 
                        /* out */ proof_converter_ref & pc,
                        /* out */ expr_dependency_ref & core) override {
>>>>>>> fc719a5e
            tactic_report report("qsat-tactic", *in);
            ptr_vector<expr> fmls;
            expr_ref_vector defs(m);
            expr_ref fml(m);
<<<<<<< HEAD
=======
            mc = nullptr; pc = nullptr; core = nullptr;
>>>>>>> fc719a5e
            in->get_formulas(fmls);
            fml = mk_and(m, fmls.size(), fmls.c_ptr());
            
            // for now:
            // fail if cores.  (TBD)
            // fail if proofs. (TBD)
            
            if (m_mode == qsat_qe_rec) {
                fml = elim_rec(fml);
                in->reset();
                in->inc_depth();
                in->assert_expr(fml);                
                result.push_back(in.get());
                return;
            }
                
            reset();
            TRACE("qe", tout << fml << "\n";);
            if (m_mode != qsat_sat) {
                fml = push_not(fml);
            }
            hoist(fml);
            m_pred_abs.abstract_atoms(fml, defs);
            fml = m_pred_abs.mk_abstract(fml);
            m_ex.assert_expr(mk_and(defs));
            m_fa.assert_expr(mk_and(defs));
            m_ex.assert_expr(fml);
            m_fa.assert_expr(m.mk_not(fml));
            TRACE("qe", tout << "ex: " << fml << "\n";);
            lbool is_sat = check_sat();
            
            switch (is_sat) {
            case l_false:
                in->reset();
                in->inc_depth();
                if (m_mode == qsat_qe) {
                    fml = ::mk_and(m_answer);
                    in->assert_expr(fml);
                }
                else {
                    SASSERT(m_mode == qsat_sat);
                    in->assert_expr(m.mk_false());
                }
                result.push_back(in.get());
                break;
            case l_true:
                in->reset();
                in->inc_depth();
                result.push_back(in.get());
                if (in->models_enabled()) {
<<<<<<< HEAD
                    model_converter_ref mc;
                    mc = model2model_converter(m_model.get());
=======
                    mc = model2model_converter(m_model_save.get());
>>>>>>> fc719a5e
                    mc = concat(m_pred_abs.fmc(), mc.get());
                    in->add(mc.get());
                }
                break;
            case l_undef:
                result.push_back(in.get());
                std::string s = m_ex.s().reason_unknown();
                if (s == "ok" || s == "unknown") {
                    s = m_fa.s().reason_unknown();
                }
                throw tactic_exception(s.c_str()); 
            }        
        }
        
        void collect_statistics(statistics & st) const override {
            st.copy(m_st);
            m_fa.s().collect_statistics(st);
            m_ex.s().collect_statistics(st);        
            m_pred_abs.collect_statistics(st);
            st.update("qsat num rounds", m_stats.m_num_rounds); 
            m_pred_abs.collect_statistics(st);
        }
        
        void reset_statistics() override {
            m_stats.reset();
            m_fa.reset();
            m_ex.reset();
        }
        
        void cleanup() override {
            reset();
        }
        
        void set_logic(symbol const & l) override {
        }
        
        void set_progress_callback(progress_callback * callback) override {
        }
        
        tactic * translate(ast_manager & m) override {
            return alloc(qsat, m, m_params, m_mode);
        }        

        lbool maximize(expr_ref_vector const& fmls, app* t, model_ref& mdl, opt::inf_eps& value) {
            expr_ref_vector defs(m);
            expr_ref fml = mk_and(fmls);
            hoist(fml);
            m_objective = t;
            m_value = &value;
            m_was_sat = false;
            m_model_save.reset();
            m_pred_abs.abstract_atoms(fml, defs);
            fml = m_pred_abs.mk_abstract(fml);
            m_ex.assert_expr(mk_and(defs));
            m_fa.assert_expr(mk_and(defs));
            m_ex.assert_expr(fml);
            m_fa.assert_expr(m.mk_not(fml));
            lbool is_sat = check_sat();
            mdl = m_model.get();
            switch (is_sat) {
            case l_false:
                if (!m_was_sat) {
                    return l_false;
                }
                mdl = m_model_save;
                break;
            case l_true:
                UNREACHABLE();
                break;
            case l_undef:
                std::string s = m_ex.s().reason_unknown();
                if (s == "ok") {
                    s = m_fa.s().reason_unknown();
                }

                throw tactic_exception(s.c_str()); 
            }        
            return l_true;
        }

        void maximize_core(expr_ref_vector const& core, model& mdl) {
            SASSERT(m_value);
            SASSERT(m_objective);
            TRACE("qe", tout << "maximize: " << core << "\n";);
            m_was_sat |= !core.empty();
            expr_ref bound(m);
            *m_value = m_value_save;
            IF_VERBOSE(3, verbose_stream() << "(maximize " << *m_value << ")\n";);
            m_ex.assert_expr(m_gt);            
            m_fa.assert_expr(m_gt);            
        }

        void maximize_model() {
            SASSERT(m_level == 1 && m_mode == qsat_maximize);
            SASSERT(m_objective);
            expr_ref ge(m);
            expr_ref_vector asms(m), defs(m);
            m_pred_abs.get_assumptions(m_model.get(), asms);
            m_pred_abs.pred2lit(asms);

            SASSERT(validate_defs("maximize_model1"));

            m_value_save = m_mbp.maximize(asms, *m_model.get(), m_objective, ge, m_gt);

            SASSERT(validate_defs("maximize_model2"));
            
            // bound := val <= m_objective
            
            IF_VERBOSE(3, verbose_stream() << "(qsat-maximize-bound: " << m_value_save << ")\n";);

            max_level level;
            m_pred_abs.abstract_atoms(ge, level, defs);
            m_ex.assert_expr(mk_and(defs));
            m_fa.assert_expr(mk_and(defs));

            ge = m_pred_abs.mk_abstract(ge);

            SASSERT(is_uninterp_const(ge));
            // update model with evaluation for bound.
            if (is_uninterp_const(ge)) {
                m_model->register_decl(to_app(ge)->get_decl(), m.mk_true());
            }
            SASSERT(validate_defs("maximize_model3"));
        }

    };

    lbool maximize(expr_ref_vector const& fmls, app* t, opt::inf_eps& value, model_ref& mdl, params_ref const& p) {
        ast_manager& m = fmls.get_manager();
        qsat qs(m, p, qsat_maximize);
        return qs.maximize(fmls, t, mdl, value);
    }    


    struct qmax::imp {
        qsat m_qsat;
        imp(ast_manager& m, params_ref const& p):
            m_qsat(m, p, qsat_maximize)
        {}        
    };

    qmax::qmax(ast_manager& m, params_ref const& p) {
        m_imp = alloc(imp, m, p);        
    }

    qmax::~qmax() {
        dealloc(m_imp);
    }
    
    lbool qmax::operator()(expr_ref_vector const& fmls, app* t, opt::inf_eps& value, model_ref& mdl) {
        return m_imp->m_qsat.maximize(fmls, t, mdl, value);
    }

    void qmax::collect_statistics(statistics& st) const {
        m_imp->m_qsat.collect_statistics(st);
    }
};

tactic * mk_qsat_tactic(ast_manager& m, params_ref const& p) {
    return alloc(qe::qsat, m, p, qe::qsat_sat);
}

tactic * mk_qe2_tactic(ast_manager& m, params_ref const& p) {   
    return alloc(qe::qsat, m, p, qe::qsat_qe);
}

tactic * mk_qe_rec_tactic(ast_manager& m, params_ref const& p) {   
    return alloc(qe::qsat, m, p, qe::qsat_qe_rec);
}



<|MERGE_RESOLUTION|>--- conflicted
+++ resolved
@@ -1214,22 +1214,11 @@
 
         
         void operator()(/* in */  goal_ref const & in, 
-<<<<<<< HEAD
-                        /* out */ goal_ref_buffer & result) {
-=======
-                        /* out */ goal_ref_buffer & result, 
-                        /* out */ model_converter_ref & mc, 
-                        /* out */ proof_converter_ref & pc,
-                        /* out */ expr_dependency_ref & core) override {
->>>>>>> fc719a5e
+                        /* out */ goal_ref_buffer & result) override {
             tactic_report report("qsat-tactic", *in);
             ptr_vector<expr> fmls;
             expr_ref_vector defs(m);
             expr_ref fml(m);
-<<<<<<< HEAD
-=======
-            mc = nullptr; pc = nullptr; core = nullptr;
->>>>>>> fc719a5e
             in->get_formulas(fmls);
             fml = mk_and(m, fmls.size(), fmls.c_ptr());
             
@@ -1280,12 +1269,8 @@
                 in->inc_depth();
                 result.push_back(in.get());
                 if (in->models_enabled()) {
-<<<<<<< HEAD
                     model_converter_ref mc;
                     mc = model2model_converter(m_model.get());
-=======
-                    mc = model2model_converter(m_model_save.get());
->>>>>>> fc719a5e
                     mc = concat(m_pred_abs.fmc(), mc.get());
                     in->add(mc.get());
                 }
