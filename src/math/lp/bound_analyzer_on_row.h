/*++
Copyright (c) 2017 Microsoft Corporation

Module Name:

    <name>

Abstract:

    We have an equality : sum by j of row[j]*x[j] = rs
    We try to pin a var by pushing the total by using the variable bounds
    on a loop we drive the partial sum down, denoting the variables of this process by _u.
    In the same loop trying to pin variables by pushing the partial sum up, denoting the variable related to it by _l

Author:
    Lev Nachmanson  (levnach)
    Nikolaj Bjorner (nbjorner)
Revision History:


--*/
#pragma once

#include "util/vector.h"
#include "math/lp/implied_bound.h"
#include "math/lp/test_bound_analyzer.h"

namespace lp {
  
 
template <typename C, typename B> // C plays a role of a container, B - lp_bound_propagator
class bound_analyzer_on_row {
    const C&                           m_row;
    B &                                m_bp;
    unsigned                           m_row_index;
    int                                m_column_of_u; // index of an unlimited from above monoid
    // -1 means that such a value is not found, -2 means that at least two of such monoids were found
    int                                m_column_of_l; // index of an unlimited from below monoid
    impq                               m_rs;

public :
    // constructor
    bound_analyzer_on_row(
        const C & it,
        unsigned  bj, // basis column for the row
        const numeric_pair<mpq>& rs,
        unsigned row_or_term_index,
        B & bp)
        :
        m_row(it),
        m_bp(bp),
        m_row_index(row_or_term_index),
        m_column_of_u(-1),
        m_column_of_l(-1),
        m_rs(rs)
    {}

    
    static unsigned analyze_row(const C & row,
                            unsigned bj, // basis column for the row
                            const numeric_pair<mpq>& rs,
                            unsigned row_or_term_index,
                            B & bp) {
        bound_analyzer_on_row a(row, bj, rs, row_or_term_index, bp);
        return a.analyze();
    }

private:

    unsigned analyze() {
        unsigned num_prop = 0;
        for (const auto & c : m_row) {
            if ((m_column_of_l == -2) && (m_column_of_u == -2))
                return 0;
            analyze_bound_on_var_on_coeff(c.var(), c.coeff());
        }
        ++num_prop;
        if (m_column_of_u >= 0)
            limit_monoid_u_from_below();
        else if (m_column_of_u == -1)
            limit_all_monoids_from_below();
        else
            --num_prop;

        ++num_prop;
        if (m_column_of_l >= 0)
            limit_monoid_l_from_above();
        else if (m_column_of_l == -1)
            limit_all_monoids_from_above();
        else
            --num_prop;
        return num_prop;
    }

    bool bound_is_available(unsigned j, bool lower_bound) {
        return (lower_bound && m_bp.lower_bound_is_available(j)) ||
            (!lower_bound && m_bp.upper_bound_is_available(j));
    }

    const impq & ub(unsigned j) const {
        lp_assert(m_bp.upper_bound_is_available(j));
        return m_bp.get_upper_bound(j);
    }

    const impq & lb(unsigned j) const {
        lp_assert(m_bp.lower_bound_is_available(j));
        return m_bp.get_lower_bound(j);
    }

    const mpq & monoid_max_no_mult(bool a_is_pos, unsigned j, bool & strict) const {
        if (a_is_pos) {
            strict = !is_zero(ub(j).y);
            return ub(j).x;
        }
        strict = !is_zero(lb(j).y);
        return lb(j).x;
    }

    mpq monoid_max(const mpq & a, unsigned j) const {
        return a * (is_pos(a) ? ub(j).x : lb(j).x);
    }

    mpq monoid_max(const mpq & a, unsigned j, bool & strict) const {
        if (is_pos(a)) {
            strict = !is_zero(ub(j).y);
            return a * ub(j).x;
        }
        strict = !is_zero(lb(j).y);
        return a * lb(j).x;
    }

    const mpq & monoid_min_no_mult(bool a_is_pos, unsigned j, bool & strict) const {
        if (!a_is_pos) {
            strict = !is_zero(ub(j).y);
            return ub(j).x;
        }
        strict = !is_zero(lb(j).y);
        return lb(j).x;
    }

    mpq monoid_min(const mpq & a, unsigned j, bool& strict) const {
        if (is_neg(a)) {
            strict = !is_zero(ub(j).y);
            return a * ub(j).x;
        }        
        strict = !is_zero(lb(j).y);
        return a * lb(j).x;
    }

    mpq monoid_min(const mpq & a, unsigned j) const {
        return a * (is_neg(a) ? ub(j).x : lb(j).x);
    }
    
    mpq m_total, m_bound;
    void limit_all_monoids_from_above() {
        int strict = 0;
        m_total.reset();
        lp_assert(is_zero(m_total));
        for (const auto& p : m_row) {
            bool str;
            m_total -= monoid_min(p.coeff(), p.var(), str);
            if (str)
                strict++;
        }
        
        for (const auto &p : m_row) {
            bool str;
            bool a_is_pos = is_pos(p.coeff());
            m_bound = m_total;
            m_bound /= p.coeff();
            m_bound += monoid_min_no_mult(a_is_pos, p.var(), str);
            if (a_is_pos) {
                limit_j(p.var(), m_bound, true, false, strict - static_cast<int>(str) > 0);
            }
            else {
                limit_j(p.var(), m_bound, false, true, strict - static_cast<int>(str) > 0);
            }
        }
    }

    void limit_all_monoids_from_below() {
        int strict = 0;
        m_total.reset();
        lp_assert(is_zero(m_total));
        for (const auto &p : m_row) {
            bool str;
            m_total -= monoid_max(p.coeff(), p.var(), str);
            if (str)
                strict++;
        }

        for (const auto& p : m_row) {
            bool str;
            bool a_is_pos = is_pos(p.coeff());
            m_bound = m_total;
            m_bound /= p.coeff();
            m_bound += monoid_max_no_mult(a_is_pos, p.var(), str);
            bool astrict = strict - static_cast<int>(str) > 0; 
            if (a_is_pos) {
                limit_j(p.var(), m_bound, true, true, astrict);
            }
            else {
                limit_j(p.var(), m_bound, false, false, astrict);
            }
        }
    }

    
    void limit_monoid_u_from_below() {
        // we are going to limit from below the monoid m_column_of_u,
        // every other monoid is impossible to limit from below
        mpq u_coeff;
        unsigned j;
        m_bound = -m_rs.x;
        bool strict = false;
        for (const auto& p : m_row) {
            j = p.var();
            if (j == static_cast<unsigned>(m_column_of_u)) {
                u_coeff = p.coeff();
                continue;
            }
            bool str;
            m_bound -= monoid_max(p.coeff(), j, str);
            if (str)
                strict = true;
        }

        m_bound /= u_coeff;
        
        if (u_coeff.is_pos()) {
            limit_j(m_column_of_u, m_bound, true, true, strict);
        } else {
            limit_j(m_column_of_u, m_bound, false, false, strict);
        }
    }


    void limit_monoid_l_from_above() {
        // we are going to limit from above the monoid m_column_of_l,
        // every other monoid is impossible to limit from above
        mpq l_coeff;
        unsigned j;
        m_bound = -m_rs.x;
        bool strict = false;
        for (const auto &p : m_row) {
            j = p.var();
            if (j == static_cast<unsigned>(m_column_of_l)) {
                l_coeff = p.coeff();
                continue;
            }

            bool str;
            m_bound -= monoid_min(p.coeff(), j, str);
            if (str)
                strict = true;
        }
        m_bound /= l_coeff;
        if (is_pos(l_coeff)) {
            limit_j(m_column_of_l, m_bound, true, false, strict);
        } else {
            limit_j(m_column_of_l, m_bound, false, true, strict);
        }
    }
    
    // // it is the coefficient before the bounded column
    // void provide_evidence(bool coeff_is_pos) {
    //     /*
    //     auto & be = m_ibounds.back();
    //     bool lower_bound = be.m_lower_bound;
    //     if (!coeff_is_pos)
    //         lower_bound = !lower_bound;
    //     auto it = m_row.clone();
    //     mpq a; unsigned j;
    //     while (it->next(a, j)) {
    //         if (be.m_j == j) continue;
    //         lp_assert(bound_is_available(j, is_neg(a) ? lower_bound : !lower_bound));
    //         be.m_vector_of_bound_signatures.emplace_back(a, j, numeric_traits<impq>::
    //                                                      is_neg(a)? lower_bound: !lower_bound);
    //     }
    //     delete it;
    //     */
    // }

<<<<<<< HEAD
    
    void limit_j(unsigned bound_j, const mpq& u, bool coeff_before_j_is_pos, bool is_lower_bound, bool strict){
        unsigned row_index = this->m_row_index;
        auto explain = [bound_j, coeff_before_j_is_pos, is_lower_bound, strict, row_index,this]() {
            return explain_bound_on_var_on_coeff((B*)&m_bp, bound_j, coeff_before_j_is_pos, is_lower_bound, strict, row_index);
=======
    void limit_j(unsigned bound_j, const mpq& u, bool coeff_before_j_is_pos, bool is_lower_bound, bool strict)
    {
        unsigned row_index = this->m_row_index;
        auto* lar = &m_bp.lp();
        auto explain = [bound_j, coeff_before_j_is_pos, is_lower_bound, strict, row_index, lar]() {
            TRACE("bound_analyzer", tout << "explain_bound_on_var_on_coeff, bound_j = " << bound_j << ", coeff_before_j_is_pos = " << coeff_before_j_is_pos << ", is_lower_bound = " << is_lower_bound << ", strict = " << strict << ", row_index = " << row_index << "\n";);
            int bound_sign = (is_lower_bound ? 1 : -1);
            int j_sign = (coeff_before_j_is_pos ? 1 : -1) * bound_sign;

            SASSERT(!tv::is_term(bound_j));
            u_dependency* ret = nullptr;
            for (auto const& r : lar->get_row(row_index)) {
                unsigned j = r.var();
                if (j == bound_j)
                    continue;
                mpq const& a = r.coeff();
                int a_sign = is_pos(a) ? 1 : -1;
                int sign = j_sign * a_sign;
                u_dependency* witness = sign > 0 ? lar->get_column_upper_bound_witness(j) : lar->get_column_lower_bound_witness(j);
                ret = lar->join_deps(ret, witness);
            }
            return ret;
>>>>>>> a3e2e68d
        };
        m_bp.add_bound(u, bound_j, is_lower_bound, strict, explain);
    }

    void advance_u(unsigned j) {
        m_column_of_u = (m_column_of_u == -1) ? j : -2;
    }
    
    void advance_l(unsigned j) {
        m_column_of_l = (m_column_of_l == -1) ? j : -2;
    }
    
    void analyze_bound_on_var_on_coeff(int j, const mpq &a) {
        switch (m_bp.get_column_type(j)) {
        case column_type::lower_bound:
            if (numeric_traits<mpq>::is_pos(a))
                advance_u(j);
            else 
                advance_l(j);
            break;
        case column_type::upper_bound:
            if (numeric_traits<mpq>::is_neg(a))
                advance_u(j);
            else
                advance_l(j);
            break;
        case column_type::free_column:
            advance_u(j);
            advance_l(j);
            break;
        default:
            break;
        }
    }   
<<<<<<< HEAD
    static u_dependency* explain_bound_on_var_on_coeff(B* bp, unsigned bound_j, bool coeff_before_j_is_pos, bool is_lower_bound, bool strict, unsigned row_index) {
        TRACE("bound_analyzer", tout << "explain_bound_on_var_on_coeff, bound_j = " << bound_j << ", coeff_before_j_is_pos = " << coeff_before_j_is_pos << ", is_lower_bound = " << is_lower_bound << ", strict = " << strict << ", row_index = " << row_index << "\n";);
        auto& lar = bp->lp();
        int bound_sign = (is_lower_bound ? 1 : -1);
        int j_sign = (coeff_before_j_is_pos ? 1 : -1) * bound_sign;

        SASSERT(!tv::is_term(bound_j));
        u_dependency* ret = nullptr;
        for (auto const& r : lar.get_row(row_index)) {
            unsigned j = r.var();
            if (j == bound_j)
                continue;
            mpq const& a = r.coeff();
            int a_sign = is_pos(a) ? 1 : -1;
            int sign = j_sign * a_sign;
            u_dependency* witness = sign > 0 ? lar.get_column_upper_bound_witness(j) : lar.get_column_lower_bound_witness(j);
            ret = lar.join_deps(ret, witness);
        }
        return ret;
    }
=======
    
>>>>>>> a3e2e68d
};
   

}
<|MERGE_RESOLUTION|>--- conflicted
+++ resolved
@@ -281,13 +281,6 @@
     //     */
     // }
 
-<<<<<<< HEAD
-    
-    void limit_j(unsigned bound_j, const mpq& u, bool coeff_before_j_is_pos, bool is_lower_bound, bool strict){
-        unsigned row_index = this->m_row_index;
-        auto explain = [bound_j, coeff_before_j_is_pos, is_lower_bound, strict, row_index,this]() {
-            return explain_bound_on_var_on_coeff((B*)&m_bp, bound_j, coeff_before_j_is_pos, is_lower_bound, strict, row_index);
-=======
     void limit_j(unsigned bound_j, const mpq& u, bool coeff_before_j_is_pos, bool is_lower_bound, bool strict)
     {
         unsigned row_index = this->m_row_index;
@@ -310,7 +303,6 @@
                 ret = lar->join_deps(ret, witness);
             }
             return ret;
->>>>>>> a3e2e68d
         };
         m_bp.add_bound(u, bound_j, is_lower_bound, strict, explain);
     }
@@ -345,30 +337,7 @@
             break;
         }
     }   
-<<<<<<< HEAD
-    static u_dependency* explain_bound_on_var_on_coeff(B* bp, unsigned bound_j, bool coeff_before_j_is_pos, bool is_lower_bound, bool strict, unsigned row_index) {
-        TRACE("bound_analyzer", tout << "explain_bound_on_var_on_coeff, bound_j = " << bound_j << ", coeff_before_j_is_pos = " << coeff_before_j_is_pos << ", is_lower_bound = " << is_lower_bound << ", strict = " << strict << ", row_index = " << row_index << "\n";);
-        auto& lar = bp->lp();
-        int bound_sign = (is_lower_bound ? 1 : -1);
-        int j_sign = (coeff_before_j_is_pos ? 1 : -1) * bound_sign;
-
-        SASSERT(!tv::is_term(bound_j));
-        u_dependency* ret = nullptr;
-        for (auto const& r : lar.get_row(row_index)) {
-            unsigned j = r.var();
-            if (j == bound_j)
-                continue;
-            mpq const& a = r.coeff();
-            int a_sign = is_pos(a) ? 1 : -1;
-            int sign = j_sign * a_sign;
-            u_dependency* witness = sign > 0 ? lar.get_column_upper_bound_witness(j) : lar.get_column_lower_bound_witness(j);
-            ret = lar.join_deps(ret, witness);
-        }
-        return ret;
-    }
-=======
-    
->>>>>>> a3e2e68d
+    
 };
    
 
