--- conflicted
+++ resolved
@@ -20,12 +20,9 @@
 #include "fu_malik.h"
 #include "smtlogics/qfbv_tactic.h"
 #include "tactic2solver.h"
-<<<<<<< HEAD
 #include "goal.h"
 #include "probe.h"
 #include "smt_context.h"
-=======
->>>>>>> e034331f
 
 /**
    \brief Fu & Malik procedure for MaxSAT. This procedure is based on 
@@ -51,13 +48,9 @@
         expr_ref_vector m_aux;
         expr_ref_vector m_assignment;
         unsigned        m_upper_size;
-<<<<<<< HEAD
+
         solver &        m_original_solver;
         bool            m_use_new_bv_solver;       
-=======
-
-        solver& s() { return *m_s; }
->>>>>>> e034331f
 
         imp(ast_manager& m, solver& s, expr_ref_vector const& soft):
             m(m),
@@ -101,7 +94,6 @@
             }
 
             ptr_vector<expr> core;
-<<<<<<< HEAD
             if (m_use_new_bv_solver) {
                 unsigned i = 0;
                 while (s().check_sat(core.size(), core.c_ptr()) != l_false) {
@@ -115,9 +107,6 @@
             }
 
             SASSERT(!core.empty());
-=======
-            s().get_unsat_core(core);
->>>>>>> e034331f
 
             // Update soft-constraints and aux_vars
             for (unsigned i = 0; i < m_soft.size(); ++i) {
@@ -166,7 +155,6 @@
         }
         
         void set_solver() {
-<<<<<<< HEAD
             solver& current_solver = s();
             goal g(m, true, false);
             unsigned num_assertions = current_solver.get_num_assertions();
@@ -187,18 +175,6 @@
                 }
                 m_use_new_bv_solver = true;
                 IF_VERBOSE(0, verbose_stream() << "Force to use the new BV solver." << std::endl;);
-=======
-            solver& original_solver = s();
-            bool all_bv = false;
-            // retrieve goal from s()
-            // extract mk_qfbv_probe
-            // run probe on goals
-            // if result is "yes", then create teh qfbv_tactic.
-            
-            if (all_bv) {
-                tactic* t = mk_qfbv_tactic(m);                
-                m_s = mk_tactic2solver(m, t);
->>>>>>> e034331f
             }
         }
 
