--- conflicted
+++ resolved
@@ -257,11 +257,7 @@
         void enqueue_leaf(model_node& n); // add leaf to priority queue.
         void update_models();
     public:
-<<<<<<< HEAD
-        model_search(bool bfs):  m_bfs(bfs), m_root(0) {}
-=======
         model_search(bool bfs): m_bfs(bfs), m_root(0) {}
->>>>>>> 92166eb5
         ~model_search();
 
         void reset();
