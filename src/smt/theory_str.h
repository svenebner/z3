/*++
  Module Name:

  theory_str.h

  Abstract:

  String Theory Plugin

  Author:

  Murphy Berzish and Yunhui Zheng

  Revision History:

  --*/
#ifndef _THEORY_STR_H_
#define _THEORY_STR_H_

#include "util/trail.h"
#include "util/union_find.h"
#include "util/scoped_ptr_vector.h"
#include "ast/ast_pp.h"
#include "ast/arith_decl_plugin.h"
#include "ast/rewriter/th_rewriter.h"
#include "ast/seq_decl_plugin.h"
#include "smt/smt_theory.h"
#include "smt/params/theory_str_params.h"
#include "smt/proto_model/value_factory.h"
#include "smt/smt_model_generator.h"
#include<set>
#include<stack>
#include<vector>
#include<map>

namespace smt {

typedef hashtable<symbol, symbol_hash_proc, symbol_eq_proc> symbol_set;

class str_value_factory : public value_factory {
    seq_util u;
    symbol_set m_strings;
    std::string delim;
    unsigned m_next;
public:
    str_value_factory(ast_manager & m, family_id fid) :
        value_factory(m, fid),
        u(m), delim("!"), m_next(0) {}
    ~str_value_factory() override {}
    expr * get_some_value(sort * s) override {
        return u.str.mk_string(symbol("some value"));
    }
    bool get_some_values(sort * s, expr_ref & v1, expr_ref & v2) override {
        v1 = u.str.mk_string(symbol("value 1"));
        v2 = u.str.mk_string(symbol("value 2"));
        return true;
    }
    expr * get_fresh_value(sort * s) override {
        if (u.is_string(s)) {
            while (true) {
                std::ostringstream strm;
                strm << delim << std::hex << (m_next++) << std::dec << delim;
                symbol sym(strm.str().c_str());
                if (m_strings.contains(sym)) continue;
                m_strings.insert(sym);
                return u.str.mk_string(sym);
            }
        }
        sort* seq = nullptr;
        if (u.is_re(s, seq)) {
            expr* v0 = get_fresh_value(seq);
            return u.re.mk_to_re(v0);
        }
        TRACE("t_str", tout << "unexpected sort in get_fresh_value(): " << mk_pp(s, m_manager) << std::endl;);
        UNREACHABLE(); return nullptr;
    }
    void register_value(expr * n) override { /* Ignore */ }
};

// NSB: added operator[] and contains to obj_pair_hashtable
class theory_str_contain_pair_bool_map_t : public obj_pair_map<expr, expr, expr*> {};

template<typename Ctx>
class binary_search_trail : public trail<Ctx> {
    obj_map<expr, ptr_vector<expr> > & target;
    expr * entry;
public:
    binary_search_trail(obj_map<expr, ptr_vector<expr> > & target, expr * entry) :
        target(target), entry(entry) {}
    ~binary_search_trail() override {}
    void undo(Ctx & ctx) override {
        TRACE("t_str_binary_search", tout << "in binary_search_trail::undo()" << std::endl;);
        if (target.contains(entry)) {
            if (!target[entry].empty()) {
                target[entry].pop_back();
            } else {
                TRACE("t_str_binary_search", tout << "WARNING: attempt to remove length tester from an empty stack" << std::endl;);
            }
        } else {
            TRACE("t_str_binary_search", tout << "WARNING: attempt to access length tester map via invalid key" << std::endl;);
        }
    }
};


class nfa {
protected:
    bool m_valid;
    unsigned m_next_id;

    unsigned next_id() {
        unsigned retval = m_next_id;
        ++m_next_id;
        return retval;
    }

    unsigned m_start_state;
    unsigned m_end_state;

    std::map<unsigned, std::map<char, unsigned> > transition_map;
    std::map<unsigned, std::set<unsigned> > epsilon_map;

    void make_transition(unsigned start, char symbol, unsigned end) {
        transition_map[start][symbol] = end;
    }

    void make_epsilon_move(unsigned start, unsigned end) {
        epsilon_map[start].insert(end);
    }

    // Convert a regular expression to an e-NFA using Thompson's construction
    void convert_re(expr * e, unsigned & start, unsigned & end, seq_util & u);

public:
    nfa(seq_util & u, expr * e)
: m_valid(true), m_next_id(0), m_start_state(0), m_end_state(0) {
        convert_re(e, m_start_state, m_end_state, u);
    }

    nfa() : m_valid(false), m_next_id(0), m_start_state(0), m_end_state(0) {}

    bool is_valid() const {
        return m_valid;
    }

    void epsilon_closure(unsigned start, std::set<unsigned> & closure);

    bool matches(zstring input);
};

class theory_str : public theory {
    struct T_cut
    {
        int level;
        obj_map<expr, int> vars;

        T_cut() {
            level = -100;
        }
    };

    typedef trail_stack<theory_str> th_trail_stack;
    typedef union_find<theory_str> th_union_find;

    typedef map<rational, expr*, obj_hash<rational>, default_eq<rational> > rational_map;
    struct zstring_hash_proc {
        unsigned operator()(zstring const & s) const {
            return string_hash(s.encode().c_str(), static_cast<unsigned>(s.length()), 17);
        }
    };
    typedef map<zstring, expr*, zstring_hash_proc, default_eq<zstring> > string_map;

protected:
    theory_str_params const & m_params;

    /*
     * Setting EagerStringConstantLengthAssertions to true allows some methods,
     * in particular internalize_term(), to add
     * length assertions about relevant string constants.
     * Note that currently this should always be set to 'true', or else *no* length assertions
     * will be made about string constants.
     */
    bool opt_EagerStringConstantLengthAssertions;

    /*
     * If VerifyFinalCheckProgress is set to true, continuing after final check is invoked
     * without asserting any new axioms is considered a bug and will throw an exception.
     */
    bool opt_VerifyFinalCheckProgress;

    /*
     * This constant controls how eagerly we expand unrolls in unbounded regex membership tests.
     */
    int opt_LCMUnrollStep;

    /*
     * If NoQuickReturn_IntegerTheory is set to true,
     * integer theory integration checks that assert axioms
     * will not return from the function after asserting their axioms.
     * The default behaviour of Z3str2 is to set this to 'false'. This may be incorrect.
     */
    bool opt_NoQuickReturn_IntegerTheory;

    /*
     * If DisableIntegerTheoryIntegration is set to true,
     * ALL calls to the integer theory integration methods
     * (get_arith_value, get_len_value, lower_bound, upper_bound)
     * will ignore what the arithmetic solver believes about length terms,
     * and will return no information.
     *
     * This reduces performance significantly, but can be useful to enable
     * if it is suspected that string-integer integration, or the arithmetic solver itself,
     * might have a bug.
     *
     * The default behaviour of Z3str2 is to set this to 'false'.
     */
    bool opt_DisableIntegerTheoryIntegration;

    /*
     * If DeferEQCConsistencyCheck is set to true,
     * expensive calls to new_eq_check() will be deferred until final check,
     * at which time the consistency of *all* string equivalence classes will be validated.
     */
    bool opt_DeferEQCConsistencyCheck;

    /*
     * If CheckVariableScope is set to true,
     * pop_scope_eh() and final_check_eh() will run extra checks
     * to determine whether the current assignment
     * contains references to any internal variables that are no longer in scope.
     */
    bool opt_CheckVariableScope;

    /*
     * If ConcatOverlapAvoid is set to true,
     * the check to simplify Concat = Concat in handle_equality() will
     * avoid simplifying wrt. pairs of Concat terms that will immediately
     * result in an overlap. (false = Z3str2 behaviour)
     */
    bool opt_ConcatOverlapAvoid;

    bool search_started;
    arith_util m_autil;
    seq_util u;
    int sLevel;

    bool finalCheckProgressIndicator;

    expr_ref_vector m_trail; // trail for generated terms

    str_value_factory * m_factory;

    // Unique identifier appended to unused variables to ensure that model construction
    // does not introduce equalities when they weren't enforced.
    unsigned m_unused_id;

    // terms we couldn't go through set_up_axioms() with because they weren't internalized
    expr_ref_vector m_delayed_axiom_setup_terms;

    ptr_vector<enode> m_basicstr_axiom_todo;
    svector<std::pair<enode*,enode*> > m_str_eq_todo;
    ptr_vector<enode> m_concat_axiom_todo;
    ptr_vector<enode> m_string_constant_length_todo;
    ptr_vector<enode> m_concat_eval_todo;

    // enode lists for library-aware/high-level string terms (e.g. substr, contains)
    ptr_vector<enode> m_library_aware_axiom_todo;

    // hashtable of all exprs for which we've already set up term-specific axioms --
    // this prevents infinite recursive descent with respect to axioms that
    // include an occurrence of the term for which axioms are being generated
    obj_hashtable<expr> axiomatized_terms;

    int tmpStringVarCount;
    int tmpXorVarCount;
    int tmpLenTestVarCount;
    int tmpValTestVarCount;
    // obj_pair_map<expr, expr, std::map<int, expr*> > varForBreakConcat;
    std::map<std::pair<expr*,expr*>, std::map<int, expr*> > varForBreakConcat;
    bool avoidLoopCut;
    bool loopDetected;
    obj_map<expr, std::stack<T_cut*> > cut_var_map;
    scoped_ptr_vector<T_cut> m_cut_allocs;
    expr_ref m_theoryStrOverlapAssumption_term;

    obj_hashtable<expr> variable_set;
    obj_hashtable<expr> internal_variable_set;
    obj_hashtable<expr> regex_variable_set;
    std::map<int, obj_hashtable<expr> > internal_variable_scope_levels;

    obj_hashtable<expr> internal_lenTest_vars;
    obj_hashtable<expr> internal_valTest_vars;
    obj_hashtable<expr> internal_unrollTest_vars;

    obj_hashtable<expr> input_var_in_len;

    obj_map<expr, unsigned int> fvar_len_count_map;
    obj_map<expr, ptr_vector<expr> > fvar_lenTester_map;
    obj_map<expr, expr*> lenTester_fvar_map;

<<<<<<< HEAD
    obj_map<expr, std::map<int, svector<std::pair<int, expr*> > > > fvar_valueTester_map;
=======
    // TBD: need to replace by obj_map for determinism
    std::map<expr*, std::map<int, svector<std::pair<int, expr*> > > > fvar_valueTester_map;
>>>>>>> b572639f
    obj_map<expr, expr*> valueTester_fvar_map;

    obj_map<expr, int_vector> val_range_map;

    // This can't be an expr_ref_vector because the constructor is wrong,
    // we would need to modify the allocator so we pass in ast_manager
<<<<<<< HEAD
    obj_map<expr, std::map<std::set<expr*>, ptr_vector<expr> > > unroll_tries_map;
    obj_map<expr, expr*> unroll_var_map;
    obj_pair_map<expr, expr, expr*> concat_eq_unroll_ast_map;
=======
    // TBD: need to replace by obj_map for determinism
    std::map<expr*, std::map<std::set<expr*>, ptr_vector<expr> > > unroll_tries_map;
    obj_map<expr, expr*> unroll_var_map;
    // TBD: need to replace by obj_pair_map for determinism
    std::map<std::pair<expr*, expr*>, expr*> concat_eq_unroll_ast_map;
>>>>>>> b572639f

    expr_ref_vector contains_map;

    theory_str_contain_pair_bool_map_t contain_pair_bool_map;
    obj_map<expr, std::set<std::pair<expr*, expr*> > > contain_pair_idx_map;

    // TBD: do a curried map for determinism.
    std::map<std::pair<expr*, zstring>, expr*> regex_in_bool_map;
<<<<<<< HEAD
    obj_map<expr, std::set<zstring> > regex_in_var_reg_str_map;

=======
    // TBD: need to replace by obj_map for determinism
    std::map<expr*, std::set<zstring> > regex_in_var_reg_str_map;
>>>>>>> b572639f
    obj_map<expr, nfa> regex_nfa_cache; // Regex term --> NFA

    svector<char> char_set;
    std::map<char, int>  charSetLookupTable;
    int           charSetSize;

    obj_pair_map<expr, expr, expr*> concat_astNode_map;

    // all (str.to-int) and (int.to-str) terms
    expr_ref_vector string_int_conversion_terms;
    obj_hashtable<expr> string_int_axioms;

    // used when opt_FastLengthTesterCache is true
    rational_map lengthTesterCache;
    // used when opt_FastValueTesterCache is true
    string_map valueTesterCache;

    string_map stringConstantCache;
    unsigned long totalCacheAccessCount;
    unsigned long cacheHitCount;
    unsigned long cacheMissCount;

    unsigned m_fresh_id;

    // cache mapping each string S to Length(S)
    obj_map<expr, app*> length_ast_map;

    th_trail_stack m_trail_stack;
    th_union_find m_find;
    theory_var get_var(expr * n) const;
    expr * get_eqc_next(expr * n);
    app * get_ast(theory_var i);

    // binary search heuristic data
    struct binary_search_info {
        rational lowerBound;
        rational midPoint;
        rational upperBound;
        rational windowSize;

        binary_search_info() : lowerBound(rational::zero()), midPoint(rational::zero()),
                upperBound(rational::zero()), windowSize(rational::zero()) {}
        binary_search_info(rational lower, rational mid, rational upper, rational windowSize) :
            lowerBound(lower), midPoint(mid), upperBound(upper), windowSize(windowSize) {}

        void calculate_midpoint() {
            midPoint = floor(lowerBound + ((upperBound - lowerBound) / rational(2)) );
        }
    };
    // maps a free string var to a stack of active length testers.
    // can use binary_search_trail to record changes to this object
    obj_map<expr, ptr_vector<expr> > binary_search_len_tester_stack;
    // maps a length tester var to the *active* search window
    obj_map<expr, binary_search_info> binary_search_len_tester_info;
    // maps a free string var to the first length tester to be (re)used
    obj_map<expr, expr*> binary_search_starting_len_tester;
    // maps a length tester to the next length tester to be (re)used if the split is "low"
    obj_map<expr, expr*> binary_search_next_var_low;
    // maps a length tester to the next length tester to be (re)used if the split is "high"
    obj_map<expr, expr*> binary_search_next_var_high;

    // finite model finding data
    // maps a finite model tester var to a list of variables that will be tested
    obj_map<expr, ptr_vector<expr> > finite_model_test_varlists;
protected:
    void assert_axiom(expr * e);
    void assert_implication(expr * premise, expr * conclusion);
    expr * rewrite_implication(expr * premise, expr * conclusion);

    expr * mk_string(zstring const& str);
    expr * mk_string(const char * str);

    app * mk_strlen(expr * e);
    expr * mk_concat(expr * n1, expr * n2);
    expr * mk_concat_const_str(expr * n1, expr * n2);
    app * mk_contains(expr * haystack, expr * needle);
    app * mk_indexof(expr * haystack, expr * needle);
    app * mk_fresh_const(char const* name, sort* s);

    literal mk_literal(expr* _e);
    app * mk_int(int n);
    app * mk_int(rational & q);

    void check_and_init_cut_var(expr * node);
    void add_cut_info_one_node(expr * baseNode, int slevel, expr * node);
    void add_cut_info_merge(expr * destNode, int slevel, expr * srcNode);
    bool has_self_cut(expr * n1, expr * n2);

    // for ConcatOverlapAvoid
    bool will_result_in_overlap(expr * lhs, expr * rhs);

    void track_variable_scope(expr * var);
    app * mk_str_var(std::string name);
    app * mk_int_var(std::string name);
    app * mk_nonempty_str_var();
    app * mk_internal_xor_var();
    expr * mk_internal_valTest_var(expr * node, int len, int vTries);
    app * mk_regex_rep_var();
    app * mk_unroll_bound_var();
    app * mk_unroll_test_var();
    void add_nonempty_constraint(expr * s);

    void instantiate_concat_axiom(enode * cat);
    void try_eval_concat(enode * cat);
    void instantiate_basic_string_axioms(enode * str);
    void instantiate_str_eq_length_axiom(enode * lhs, enode * rhs);

    void instantiate_axiom_CharAt(enode * e);
    void instantiate_axiom_prefixof(enode * e);
    void instantiate_axiom_suffixof(enode * e);
    void instantiate_axiom_Contains(enode * e);
    void instantiate_axiom_Indexof(enode * e);
    void instantiate_axiom_Indexof_extended(enode * e);
    void instantiate_axiom_LastIndexof(enode * e);
    void instantiate_axiom_Substr(enode * e);
    void instantiate_axiom_Replace(enode * e);
    void instantiate_axiom_str_to_int(enode * e);
    void instantiate_axiom_int_to_str(enode * e);

    expr * mk_RegexIn(expr * str, expr * regexp);
    void instantiate_axiom_RegexIn(enode * e);
    app * mk_unroll(expr * n, expr * bound);

    void process_unroll_eq_const_str(expr * unrollFunc, expr * constStr);
    void unroll_str2reg_constStr(expr * unrollFunc, expr * eqConstStr);
    void process_concat_eq_unroll(expr * concat, expr * unroll);

    void set_up_axioms(expr * ex);
    void handle_equality(expr * lhs, expr * rhs);

    app * mk_value_helper(app * n);
    expr * get_eqc_value(expr * n, bool & hasEqcValue);
    expr * z3str2_get_eqc_value(expr * n , bool & hasEqcValue);
    bool in_same_eqc(expr * n1, expr * n2);
    expr * collect_eq_nodes(expr * n, expr_ref_vector & eqcSet);

    bool get_arith_value(expr* e, rational& val) const;
    bool get_len_value(expr* e, rational& val);
    bool lower_bound(expr* _e, rational& lo);
    bool upper_bound(expr* _e, rational& hi);

    bool can_two_nodes_eq(expr * n1, expr * n2);
    bool can_concat_eq_str(expr * concat, zstring& str);
    bool can_concat_eq_concat(expr * concat1, expr * concat2);
    bool check_concat_len_in_eqc(expr * concat);
    bool check_length_consistency(expr * n1, expr * n2);
    bool check_length_const_string(expr * n1, expr * constStr);
    bool check_length_eq_var_concat(expr * n1, expr * n2);
    bool check_length_concat_concat(expr * n1, expr * n2);
    bool check_length_concat_var(expr * concat, expr * var);
    bool check_length_var_var(expr * var1, expr * var2);
    void check_contain_in_new_eq(expr * n1, expr * n2);
    void check_contain_by_eqc_val(expr * varNode, expr * constNode);
    void check_contain_by_substr(expr * varNode, expr_ref_vector & willEqClass);
    void check_contain_by_eq_nodes(expr * n1, expr * n2);
    bool in_contain_idx_map(expr * n);
    void compute_contains(std::map<expr*, expr*> & varAliasMap,
            std::map<expr*, expr*> & concatAliasMap, std::map<expr*, expr *> & varConstMap,
            std::map<expr*, expr*> & concatConstMap, std::map<expr*, std::map<expr*, int> > & varEqConcatMap);
    expr * dealias_node(expr * node, std::map<expr*, expr*> & varAliasMap, std::map<expr*, expr*> & concatAliasMap);
    void get_grounded_concats(unsigned depth,
                              expr* node, std::map<expr*, expr*> & varAliasMap,
                              std::map<expr*, expr*> & concatAliasMap, std::map<expr*, expr*> & varConstMap,
                              std::map<expr*, expr*> & concatConstMap, std::map<expr*, std::map<expr*, int> > & varEqConcatMap,
                              std::map<expr*, std::map<std::vector<expr*>, std::set<expr*> > > & groundedMap);
    void print_grounded_concat(expr * node, std::map<expr*, std::map<std::vector<expr*>, std::set<expr*> > > & groundedMap);
    void check_subsequence(expr* str, expr* strDeAlias, expr* subStr, expr* subStrDeAlias, expr* boolVar,
            std::map<expr*, std::map<std::vector<expr*>, std::set<expr*> > > & groundedMap);
    bool is_partial_in_grounded_concat(const std::vector<expr*> & strVec, const std::vector<expr*> & subStrVec);

    void get_nodes_in_concat(expr * node, ptr_vector<expr> & nodeList);
    expr * simplify_concat(expr * node);

    void simplify_parent(expr * nn, expr * eq_str);

    void simplify_concat_equality(expr * lhs, expr * rhs);
    void solve_concat_eq_str(expr * concat, expr * str);

    void infer_len_concat_equality(expr * nn1, expr * nn2);
    bool infer_len_concat(expr * n, rational & nLen);
    void infer_len_concat_arg(expr * n, rational len);

    bool is_concat_eq_type1(expr * concatAst1, expr * concatAst2);
    bool is_concat_eq_type2(expr * concatAst1, expr * concatAst2);
    bool is_concat_eq_type3(expr * concatAst1, expr * concatAst2);
    bool is_concat_eq_type4(expr * concatAst1, expr * concatAst2);
    bool is_concat_eq_type5(expr * concatAst1, expr * concatAst2);
    bool is_concat_eq_type6(expr * concatAst1, expr * concatAst2);

    void process_concat_eq_type1(expr * concatAst1, expr * concatAst2);
    void process_concat_eq_type2(expr * concatAst1, expr * concatAst2);
    void process_concat_eq_type3(expr * concatAst1, expr * concatAst2);
    void process_concat_eq_type4(expr * concatAst1, expr * concatAst2);
    void process_concat_eq_type5(expr * concatAst1, expr * concatAst2);
    void process_concat_eq_type6(expr * concatAst1, expr * concatAst2);

    void print_cut_var(expr * node, std::ofstream & xout);

    void generate_mutual_exclusion(expr_ref_vector & exprs);
    void add_theory_aware_branching_info(expr * term, double priority, lbool phase);

    bool new_eq_check(expr * lhs, expr * rhs);
    void group_terms_by_eqc(expr * n, std::set<expr*> & concats, std::set<expr*> & vars, std::set<expr*> & consts);

    int ctx_dep_analysis(std::map<expr*, int> & strVarMap, std::map<expr*, int> & freeVarMap,
            std::map<expr*, std::set<expr*> > & unrollGroupMap, std::map<expr*, std::map<expr*, int> > & var_eq_concat_map);
    void trace_ctx_dep(std::ofstream & tout,
            std::map<expr*, expr*> & aliasIndexMap,
            std::map<expr*, expr*> & var_eq_constStr_map,
            std::map<expr*, std::map<expr*, int> > & var_eq_concat_map,
            std::map<expr*, std::map<expr*, int> > & var_eq_unroll_map,
            std::map<expr*, expr*> & concat_eq_constStr_map,
            std::map<expr*, std::map<expr*, int> > & concat_eq_concat_map,
            std::map<expr*, std::set<expr*> > & unrollGroupMap);

    void classify_ast_by_type(expr * node, std::map<expr*, int> & varMap,
            std::map<expr*, int> & concatMap, std::map<expr*, int> & unrollMap);
    void classify_ast_by_type_in_positive_context(std::map<expr*, int> & varMap,
            std::map<expr*, int> & concatMap, std::map<expr*, int> & unrollMap);

    expr * mk_internal_lenTest_var(expr * node, int lTries);
    expr * gen_len_val_options_for_free_var(expr * freeVar, expr * lenTesterInCbEq, zstring lenTesterValue);
    void process_free_var(std::map<expr*, int> & freeVar_map);
    expr * gen_len_test_options(expr * freeVar, expr * indicator, int tries);
    expr * gen_free_var_options(expr * freeVar, expr * len_indicator,
            zstring len_valueStr, expr * valTesterInCbEq, zstring valTesterValueStr);
    expr* gen_val_options(expr * freeVar, expr * len_indicator, expr * val_indicator,
            zstring lenStr, int tries);
    void print_value_tester_list(svector<std::pair<int, expr*> > & testerList);
    bool get_next_val_encode(int_vector & base, int_vector & next);
    zstring gen_val_string(int len, int_vector & encoding);

    // binary search heuristic
    expr * binary_search_length_test(expr * freeVar, expr * previousLenTester, zstring previousLenTesterValue);
    expr_ref binary_search_case_split(expr * freeVar, expr * tester, binary_search_info & bounds, literal_vector & case_split_lits);

    bool free_var_attempt(expr * nn1, expr * nn2);
    void more_len_tests(expr * lenTester, zstring lenTesterValue);
    void more_value_tests(expr * valTester, zstring valTesterValue);

    expr * get_alias_index_ast(std::map<expr*, expr*> & aliasIndexMap, expr * node);
    expr * getMostLeftNodeInConcat(expr * node);
    expr * getMostRightNodeInConcat(expr * node);
    void get_var_in_eqc(expr * n, std::set<expr*> & varSet);
    void get_concats_in_eqc(expr * n, std::set<expr*> & concats);
    void get_const_str_asts_in_node(expr * node, expr_ref_vector & constList);
    expr * eval_concat(expr * n1, expr * n2);

    bool finalcheck_str2int(app * a);
    bool finalcheck_int2str(app * a);

    // strRegex

    void get_eqc_allUnroll(expr * n, expr * &constStr, std::set<expr*> & unrollFuncSet);
    void get_eqc_simpleUnroll(expr * n, expr * &constStr, std::set<expr*> & unrollFuncSet);
    void gen_assign_unroll_reg(std::set<expr*> & unrolls);
    expr * gen_assign_unroll_Str2Reg(expr * n, std::set<expr*> & unrolls);
    expr * gen_unroll_conditional_options(expr * var, std::set<expr*> & unrolls, zstring lcmStr);
    expr * gen_unroll_assign(expr * var, zstring lcmStr, expr * testerVar, int l, int h);
    void reduce_virtual_regex_in(expr * var, expr * regex, expr_ref_vector & items);
    void check_regex_in(expr * nn1, expr * nn2);
    zstring get_std_regex_str(expr * r);

    void dump_assignments();
    void initialize_charset();

    void check_variable_scope();
    void recursive_check_variable_scope(expr * ex);

    void collect_var_concat(expr * node, std::set<expr*> & varSet, std::set<expr*> & concatSet);
    bool propagate_length(std::set<expr*> & varSet, std::set<expr*> & concatSet, std::map<expr*, int> & exprLenMap);
    void get_unique_non_concat_nodes(expr * node, std::set<expr*> & argSet);
    bool propagate_length_within_eqc(expr * var);

    // TESTING
    void refresh_theory_var(expr * e);

    expr_ref set_up_finite_model_test(expr * lhs, expr * rhs);
    void finite_model_test(expr * v, expr * c);

public:
    theory_str(ast_manager & m, theory_str_params const & params);
    ~theory_str() override;

    char const * get_name() const override { return "seq"; }
    void display(std::ostream & out) const override;

    bool overlapping_variables_detected() const { return loopDetected; }

    th_trail_stack& get_trail_stack() { return m_trail_stack; }
    void merge_eh(theory_var, theory_var, theory_var v1, theory_var v2) {}
    void after_merge_eh(theory_var r1, theory_var r2, theory_var v1, theory_var v2) { }
    void unmerge_eh(theory_var v1, theory_var v2) {}
protected:
    bool internalize_atom(app * atom, bool gate_ctx) override;
    bool internalize_term(app * term) override;
    virtual enode* ensure_enode(expr* e);
    theory_var mk_var(enode * n) override;

    void new_eq_eh(theory_var, theory_var) override;
    void new_diseq_eh(theory_var, theory_var) override;

    theory* mk_fresh(context*) override { return alloc(theory_str, get_manager(), m_params); }
    void init_search_eh() override;
    void add_theory_assumptions(expr_ref_vector & assumptions) override;
    lbool validate_unsat_core(expr_ref_vector & unsat_core) override;
    void relevant_eh(app * n) override;
    void assign_eh(bool_var v, bool is_true) override;
    void push_scope_eh() override;
    void pop_scope_eh(unsigned num_scopes) override;
    void reset_eh() override;

    bool can_propagate() override;
    void propagate() override;

    final_check_status final_check_eh() override;
    virtual void attach_new_th_var(enode * n);

    void init_model(model_generator & m) override;
    model_value_proc * mk_value(enode * n, model_generator & mg) override;
    void finalize_model(model_generator & mg) override;
};

};

#endif /* _THEORY_STR_H_ */<|MERGE_RESOLUTION|>--- conflicted
+++ resolved
@@ -298,29 +298,18 @@
     obj_map<expr, ptr_vector<expr> > fvar_lenTester_map;
     obj_map<expr, expr*> lenTester_fvar_map;
 
-<<<<<<< HEAD
+
     obj_map<expr, std::map<int, svector<std::pair<int, expr*> > > > fvar_valueTester_map;
-=======
-    // TBD: need to replace by obj_map for determinism
-    std::map<expr*, std::map<int, svector<std::pair<int, expr*> > > > fvar_valueTester_map;
->>>>>>> b572639f
+
     obj_map<expr, expr*> valueTester_fvar_map;
 
     obj_map<expr, int_vector> val_range_map;
 
     // This can't be an expr_ref_vector because the constructor is wrong,
     // we would need to modify the allocator so we pass in ast_manager
-<<<<<<< HEAD
     obj_map<expr, std::map<std::set<expr*>, ptr_vector<expr> > > unroll_tries_map;
     obj_map<expr, expr*> unroll_var_map;
     obj_pair_map<expr, expr, expr*> concat_eq_unroll_ast_map;
-=======
-    // TBD: need to replace by obj_map for determinism
-    std::map<expr*, std::map<std::set<expr*>, ptr_vector<expr> > > unroll_tries_map;
-    obj_map<expr, expr*> unroll_var_map;
-    // TBD: need to replace by obj_pair_map for determinism
-    std::map<std::pair<expr*, expr*>, expr*> concat_eq_unroll_ast_map;
->>>>>>> b572639f
 
     expr_ref_vector contains_map;
 
@@ -329,13 +318,7 @@
 
     // TBD: do a curried map for determinism.
     std::map<std::pair<expr*, zstring>, expr*> regex_in_bool_map;
-<<<<<<< HEAD
     obj_map<expr, std::set<zstring> > regex_in_var_reg_str_map;
-
-=======
-    // TBD: need to replace by obj_map for determinism
-    std::map<expr*, std::set<zstring> > regex_in_var_reg_str_map;
->>>>>>> b572639f
     obj_map<expr, nfa> regex_nfa_cache; // Regex term --> NFA
 
     svector<char> char_set;
