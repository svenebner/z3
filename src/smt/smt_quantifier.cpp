--- conflicted
+++ resolved
@@ -36,14 +36,14 @@
          \brief Ensures that all relevant proof steps to explain why the enode is equal to the root of its
         equivalence class are in the log and up-to-date.
     */
-    void quantifier_manager::log_justification_to_root(std::ostream & log, enode *en, obj_hashtable<enode> &already_visited, context &ctx, ast_manager &m) {
+    void quantifier_manager::log_justification_to_root(std::ostream & out, enode *en, obj_hashtable<enode> &visited, context &ctx, ast_manager &m) {
         enode *root = en->get_root();
         for (enode *it = en; it != root; it = it->get_trans_justification().m_target) {
-            if (already_visited.find(it) == already_visited.end()) already_visited.insert(it);
+            if (visited.find(it) == visited.end()) visited.insert(it);
             else break;
 
             if (!it->m_proof_is_logged) {
-                log_single_justification(log, it, already_visited, ctx, m);
+                log_single_justification(out, it, visited, ctx, m);
                 it->m_proof_is_logged = true;
             } else if (it->get_trans_justification().m_justification.get_kind() == smt::eq_justification::kind::CONGRUENCE) {
 
@@ -52,14 +52,14 @@
                 enode *target = it->get_trans_justification().m_target;
 
                 for (unsigned i = 0; i < num_args; ++i) {
-                    log_justification_to_root(log, it->get_arg(i), already_visited, ctx, m);
-                    log_justification_to_root(log, target->get_arg(i), already_visited, ctx, m);
+                    log_justification_to_root(out, it->get_arg(i), visited, ctx, m);
+                    log_justification_to_root(out, target->get_arg(i), visited, ctx, m);
                 }
                 it->m_proof_is_logged = true;
             }
         }
         if (!root->m_proof_is_logged) {
-            log << "[eq-expl] #" << root->get_owner_id() << " root\n";
+            out << "[eq-expl] #" << root->get_owner_id() << " root\n";
             root->m_proof_is_logged = true;
         }
     }
@@ -68,7 +68,7 @@
          \brief Logs a single equality explanation step and, if necessary, recursively calls log_justification_to_root to log
         equalities needed by the step (e.g. argument equalities for congruence steps).
     */
-    void quantifier_manager::log_single_justification(std::ostream & out, enode *en, obj_hashtable<enode> &already_visited, context &ctx, ast_manager &m) {
+    void quantifier_manager::log_single_justification(std::ostream & out, enode *en, obj_hashtable<enode> &visited, context &ctx, ast_manager &m) {
         smt::literal lit;
         unsigned num_args;
         enode *target = en->get_trans_justification().m_target;
@@ -87,8 +87,8 @@
                 num_args = en->get_num_args();
 
                 for (unsigned i = 0; i < num_args; ++i) {
-                    log_justification_to_root(out, en->get_arg(i), already_visited, ctx, m);
-                    log_justification_to_root(out, target->get_arg(i), already_visited, ctx, m);
+                    log_justification_to_root(out, en->get_arg(i), visited, ctx, m);
+                    log_justification_to_root(out, target->get_arg(i), visited, ctx, m);
                 }
 
                 out << "[eq-expl] #" << en->get_owner_id() << " cg";
@@ -195,143 +195,60 @@
             return m_plugin->is_shared(n);
         }
 
-<<<<<<< HEAD
-=======
-        /**
-           \brief Ensures that all relevant proof steps to explain why the enode is equal to the root of its
-           equivalence class are in the log and up-to-date.
-        */
-        void log_justification_to_root(std::ostream & out, enode *en, obj_hashtable<enode> &visited) {
-            enode* root = en->get_root();
-            for (enode *it = en; it != root && !visited.contains(it); it = it->get_trans_justification().m_target) {
-
-                visited.insert(it);
-
-                if (!it->m_proof_is_logged) {
-                    log_single_justification(out, it, visited);
-                    it->m_proof_is_logged = true;
-                } 
-                else if (it->get_trans_justification().m_justification.get_kind() == smt::eq_justification::kind::CONGRUENCE) {
-
-                    // When the justification of an argument changes m_proof_is_logged 
-                    // is not reset => We need to check if the proofs of all arguments are logged.
-                    const unsigned num_args = it->get_num_args();
-                    enode *target = it->get_trans_justification().m_target;
-
-                    for (unsigned i = 0; i < num_args; ++i) {
-                        log_justification_to_root(out, it->get_arg(i), visited);
-                        log_justification_to_root(out, target->get_arg(i), visited);
+        void log_add_instance(
+             fingerprint* f,
+             quantifier * q, app * pat,
+             unsigned num_bindings,
+             enode * const * bindings,
+             vector<std::tuple<enode *, enode *>> & used_enodes) {
+
+            if (pat == nullptr) {
+                trace_stream() << "[inst-discovered] MBQI " << static_cast<void*>(f) << " #" << q->get_id();
+                for (unsigned i = 0; i < num_bindings; ++i) {
+                    trace_stream() << " #" << bindings[num_bindings - i - 1]->get_owner_id();
+                }
+                trace_stream() << "\n";
+            } else {
+                std::ostream & out = trace_stream();
+
+                obj_hashtable<enode> already_visited;
+
+                // In the term produced by the quantifier instantiation the root of the equivalence class of the terms bound to the quantified variables
+                // is used. We need to make sure that all of these equalities appear in the log.
+                for (unsigned i = 0; i < num_bindings; ++i) {
+                    log_justification_to_root(out, bindings[i], already_visited, m_context, m());
+                }
+
+                for (auto n : used_enodes) {
+                    enode *orig = std::get<0>(n);
+                    enode *substituted = std::get<1>(n);
+                    if (orig != nullptr) {
+                        log_justification_to_root(out, orig, already_visited, m_context, m());
+                        log_justification_to_root(out, substituted, already_visited, m_context, m());
                     }
-                    SASSERT(it->m_proof_is_logged);
-                }
-            }
-            if (!root->m_proof_is_logged) {
-                out << "[eq-expl] #" << root->get_owner_id() << " root\n";
-                root->m_proof_is_logged = true;
-            }
-        }
-
-        /**
-          \brief Logs a single equality explanation step and, if necessary, recursively calls log_justification_to_root to log
-          equalities needed by the step (e.g. argument equalities for congruence steps).
-        */
-        void log_single_justification(std::ostream & out, enode *en, obj_hashtable<enode> &visited) {
-            smt::literal lit;
-            unsigned num_args;
-            enode *target = en->get_trans_justification().m_target;
-            theory_id th_id;
-
-            switch (en->get_trans_justification().m_justification.get_kind()) {
-            case smt::eq_justification::kind::EQUATION:
-                lit = en->get_trans_justification().m_justification.get_literal();
-                out << "[eq-expl] #" << en->get_owner_id() << " lit #" << m_context.bool_var2expr(lit.var())->get_id() << " ; #" << target->get_owner_id() << "\n";
-                break;
-            case smt::eq_justification::kind::AXIOM:
-                out << "[eq-expl] #" << en->get_owner_id() << " ax ; #" << target->get_owner_id() << "\n";
-                break;
-            case smt::eq_justification::kind::CONGRUENCE:
-                if (!en->get_trans_justification().m_justification.used_commutativity()) {
-                    num_args = en->get_num_args();
-
-                    for (unsigned i = 0; i < num_args; ++i) {
-                        log_justification_to_root(out, en->get_arg(i), visited);
-                        log_justification_to_root(out, target->get_arg(i), visited);
+                }
+
+                // At this point all relevant equalities for the match are logged.
+                out << "[new-match] " << static_cast<void*>(f) << " #" << q->get_id() << " #" << pat->get_id();
+                for (unsigned i = 0; i < num_bindings; i++) {
+                    // I don't want to use mk_pp because it creates expressions for pretty printing.
+                    // This nasty side-effect may change the behavior of Z3.
+                    out << " #" << bindings[num_bindings - i - 1]->get_owner_id();
+                }
+                out << " ;";
+                for (auto n : used_enodes) {
+                    enode *orig = std::get<0>(n);
+                    enode *substituted = std::get<1>(n);
+                    if (orig == nullptr)
+                        out << " #" << substituted->get_owner_id();
+                    else {
+                        out << " (#" << orig->get_owner_id() << " #" << substituted->get_owner_id() << ")";
                     }
-
-                    out << "[eq-expl] #" << en->get_owner_id() << " cg";
-                    for (unsigned i = 0; i < num_args; ++i) {
-                        out << " (#" << en->get_arg(i)->get_owner_id() << " #" << target->get_arg(i)->get_owner_id() << ")";
-                    }
-                    out << " ; #" << target->get_owner_id() << "\n";
-
-                    break;
-                } else {
-                    out << "[eq-expl] #" << en->get_owner_id() << " nyi ; #" << target->get_owner_id() << "\n";
-                    break;
-                }
-            case smt::eq_justification::kind::JUSTIFICATION:
-                th_id = en->get_trans_justification().m_justification.get_justification()->get_from_theory();
-                if (th_id != null_theory_id) {
-                    symbol const theory = m().get_family_name(th_id);
-                    out << "[eq-expl] #" << en->get_owner_id() << " th " << theory.str() << " ; #" << target->get_owner_id() << "\n";
-                } else {
-                    out << "[eq-expl] #" << en->get_owner_id() << " unknown ; #" << target->get_owner_id() << "\n";
-                }
-                break;
-            default:
-                out << "[eq-expl] #" << en->get_owner_id() << " unknown ; #" << target->get_owner_id() << "\n";
-                break;
-            }
-        }
-
-        void log_add_instance(
-            fingerprint* f,
-            quantifier * q, app * pat,
-            unsigned num_bindings,
-            enode * const * bindings,
-            vector<std::tuple<enode *, enode *>> & used_enodes) {
-
-            std::ostream & out = trace_stream();
-            
-            obj_hashtable<enode> visited;
-            
-            // In the term produced by the quantifier instantiation the root of 
-            // the equivalence class of the terms bound to the quantified variables
-            // is used. We need to make sure that all of these equalities appear in the log.
-            for (unsigned i = 0; i < num_bindings; ++i) {
-                log_justification_to_root(out, bindings[i], visited);
-            }
-            
-            for (auto n : used_enodes) {
-                enode *orig = std::get<0>(n);
-                enode *substituted = std::get<1>(n);
-                if (orig != nullptr) {
-                    log_justification_to_root(out, orig, visited);
-                    log_justification_to_root(out, substituted, visited);
-                }
-            }
-            
-            // At this point all relevant equalities for the match are logged.
-            out << "[new-match] " << static_cast<void*>(f) << " #" << q->get_id() << " #" << pat->get_id();
-            for (unsigned i = 0; i < num_bindings; i++) {
-                // I don't want to use mk_pp because it creates expressions for pretty printing.
-                // This nasty side-effect may change the behavior of Z3.
-                out << " #" << bindings[i]->get_owner_id();
-            }
-            out << " ;";
-            for (auto n : used_enodes) {
-                enode *orig = std::get<0>(n);
-                enode *substituted = std::get<1>(n);
-                if (orig == nullptr)
-                    out << " #" << substituted->get_owner_id();
-                else {
-                    out << " (#" << orig->get_owner_id() << " #" << substituted->get_owner_id() << ")";
-                }
-            }
-            out << "\n";
-        }
-
->>>>>>> bb7aa162
+                }
+                out << "\n";
+            }
+        }
+
         bool add_instance(quantifier * q, app * pat,
                           unsigned num_bindings,
                           enode * const * bindings,
@@ -348,55 +265,7 @@
             fingerprint * f = m_context.add_fingerprint(q, q->get_id(), num_bindings, bindings, def);
             if (f) {
                 if (has_trace_stream()) {
-<<<<<<< HEAD
-                    if (pat == nullptr) {
-                        trace_stream() << "[inst-discovered] MBQI " << static_cast<void*>(f) << " #" << q->get_id();
-                        for (unsigned i = 0; i < num_bindings; ++i) {
-                            trace_stream() << " #" << bindings[num_bindings - i - 1]->get_owner_id();
-                        }
-                        trace_stream() << "\n";
-                    } else {
-                        std::ostream & out = trace_stream();
-
-                        obj_hashtable<enode> already_visited;
-
-                        // In the term produced by the quantifier instantiation the root of the equivalence class of the terms bound to the quantified variables
-                        // is used. We need to make sure that all of these equalities appear in the log.
-                        for (unsigned i = 0; i < num_bindings; ++i) {
-                            log_justification_to_root(out, bindings[i], already_visited, m_context, m());
-                        }
-
-                        for (auto n : used_enodes) {
-                            enode *orig = std::get<0>(n);
-                            enode *substituted = std::get<1>(n);
-                            if (orig != nullptr) {
-                                log_justification_to_root(out, orig, already_visited, m_context, m());
-                                log_justification_to_root(out, substituted, already_visited, m_context, m());
-                            }
-                        }
-
-                        // At this point all relevant equalities for the match are logged.
-                        out << "[new-match] " << static_cast<void*>(f) << " #" << q->get_id() << " #" << pat->get_id();
-                        for (unsigned i = 0; i < num_bindings; i++) {
-                            // I don't want to use mk_pp because it creates expressions for pretty printing.
-                            // This nasty side-effect may change the behavior of Z3.
-                            out << " #" << bindings[num_bindings - i - 1]->get_owner_id();
-                        }
-                        out << " ;";
-                        for (auto n : used_enodes) {
-                            enode *orig = std::get<0>(n);
-                            enode *substituted = std::get<1>(n);
-                            if (orig == nullptr)
-                                out << " #" << substituted->get_owner_id();
-                            else {
-                                out << " (#" << orig->get_owner_id() << " #" << substituted->get_owner_id() << ")";
-                            }
-                        }
-                        out << "\n";
-                    }
-=======
                     log_add_instance(f, q, pat, num_bindings, bindings, used_enodes);
->>>>>>> bb7aa162
                 }
                 m_qi_queue.insert(f, pat, max_generation, min_top_generation, max_top_generation); // TODO
                 m_num_instances++;
