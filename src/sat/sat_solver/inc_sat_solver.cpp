/*++
Copyright (c) 2014 Microsoft Corporation

Module Name:

    inc_sat_solver.cpp

Abstract:

    incremental solver based on SAT core.

Author:

    Nikolaj Bjorner (nbjorner) 2014-7-30

Notes:

--*/


#include "util/gparams.h"
#include "ast/ast_pp.h"
#include "ast/ast_translation.h"
#include "ast/ast_util.h"
#include "solver/solver.h"
#include "solver/tactic2solver.h"
#include "tactic/tactical.h"
#include "tactic/aig/aig_tactic.h"
#include "tactic/core/propagate_values_tactic.h"
#include "tactic/bv/max_bv_sharing_tactic.h"
#include "tactic/arith/card2bv_tactic.h"
#include "tactic/bv/bit_blaster_tactic.h"
#include "tactic/core/simplify_tactic.h"
#include "model/model_smt2_pp.h"
#include "model/model_v2_pp.h"
#include "model/model_evaluator.h"
#include "tactic/bv/bit_blaster_model_converter.h"
#include "tactic/core/propagate_values_tactic.h"
#include "sat/sat_solver.h"
#include "sat/sat_params.hpp"
#include "sat/tactic/goal2sat.h"
#include "sat/sat_simplifier_params.hpp"

// incremental SAT solver.
class inc_sat_solver : public solver {
    ast_manager&    m;
    mutable sat::solver     m_solver;
    goal2sat        m_goal2sat;
    params_ref      m_params;
    expr_ref_vector m_fmls;
    expr_ref_vector m_asmsf;
    unsigned_vector m_fmls_lim;
    unsigned_vector m_asms_lim;
    unsigned_vector m_fmls_head_lim;
    unsigned            m_fmls_head;
    expr_ref_vector     m_core;
    atom2bool_var       m_map;
    scoped_ptr<bit_blaster_rewriter> m_bb_rewriter;
    tactic_ref          m_preprocess;
    unsigned            m_num_scopes;
    sat::literal_vector m_asms;
    goal_ref_buffer     m_subgoals;
    proof_converter_ref m_pc;
    sref_vector<model_converter> m_mcs;
    mutable model_converter_ref m_mc0;         // TBD: should be saved/retained under push/pop
    mutable obj_hashtable<func_decl>  m_inserted_const2bits;
    mutable ref<sat2goal::mc>   m_sat_mc;
    mutable model_converter_ref m_cached_mc;
    svector<double>     m_weights;
    std::string         m_unknown;
    // access formulas after they have been pre-processed and handled by the sat solver.
    // this allows to access the internal state of the SAT solver and carry on partial results.
    bool                m_internalized_converted; // have internalized formulas been converted back
    expr_ref_vector     m_internalized_fmls;      // formulas in internalized format

    typedef obj_map<expr, sat::literal> dep2asm_t;

    bool is_internalized() const { return m_fmls_head == m_fmls.size(); }
public:
<<<<<<< HEAD
    inc_sat_solver(ast_manager& m, params_ref const& p, bool incremental_mode):
        m(m), 
        m_solver(p, m.limit()),
=======
    inc_sat_solver(ast_manager& m, params_ref const& p):
        m(m), m_solver(p, m.limit(), nullptr),
        m_optimize_model(false),
>>>>>>> fc719a5e
        m_fmls(m),
        m_asmsf(m),
        m_fmls_head(0),
        m_core(m),
        m_map(m),
        m_num_scopes(0),
        m_unknown("no reason given"),
        m_internalized_converted(false), 
        m_internalized_fmls(m) {
        updt_params(p);
        m_mcs.push_back(nullptr);
        init_preprocess();
        m_solver.set_incremental(incremental_mode && !override_incremental());
    }

    bool override_incremental() const {
        sat_simplifier_params p(m_params);
        return p.override_incremental();
    }

    bool is_incremental() const {
        return m_solver.get_config().m_incremental;
    }

    ~inc_sat_solver() override {}

    solver* translate(ast_manager& dst_m, params_ref const& p) override {
<<<<<<< HEAD
=======
        ast_translation tr(m, dst_m);
>>>>>>> fc719a5e
        if (m_num_scopes > 0) {
            throw default_exception("Cannot translate sat solver at non-base level");
        }
        ast_translation tr(m, dst_m);
        m_solver.pop_to_base_level();
        inc_sat_solver* result = alloc(inc_sat_solver, dst_m, p, is_incremental());
        result->m_solver.copy(m_solver);
        result->m_fmls_head = m_fmls_head;
        for (expr* f : m_fmls) result->m_fmls.push_back(tr(f));
        for (expr* f : m_asmsf) result->m_asmsf.push_back(tr(f));
        for (auto & kv : m_map) result->m_map.insert(tr(kv.m_key), kv.m_value);
        for (unsigned l : m_fmls_lim) result->m_fmls_lim.push_back(l);
        for (unsigned a : m_asms_lim) result->m_asms_lim.push_back(a);
        for (unsigned h : m_fmls_head_lim) result->m_fmls_head_lim.push_back(h);
        for (expr* f : m_internalized_fmls) result->m_internalized_fmls.push_back(tr(f));
        if (m_mcs.back()) result->m_mcs.push_back(m_mcs.back()->translate(tr));
        if (m_sat_mc) result->m_sat_mc = dynamic_cast<sat2goal::mc*>(m_sat_mc->translate(tr));
        // copy m_bb_rewriter?
        result->m_internalized_converted = m_internalized_converted;
        return result;
    }

    void set_progress_callback(progress_callback * callback) override {}

    void display_weighted(std::ostream& out, unsigned sz, expr * const * assumptions, unsigned const* weights) {
        if (weights != nullptr) {
            for (unsigned i = 0; i < sz; ++i) m_weights.push_back(weights[i]);
        }
        init_preprocess();
        m_solver.pop_to_base_level();
        dep2asm_t dep2asm;
        expr_ref_vector asms(m);
        for (unsigned i = 0; i < sz; ++i) {
            expr_ref a(m.mk_fresh_const("s", m.mk_bool_sort()), m);
            expr_ref fml(m.mk_implies(a, assumptions[i]), m);
            assert_expr(fml);
            asms.push_back(a);
        }
        VERIFY(l_true == internalize_formulas());
        VERIFY(l_true == internalize_assumptions(sz, asms.c_ptr(), dep2asm));
        svector<unsigned> nweights;
        for (unsigned i = 0; i < m_asms.size(); ++i) {
            nweights.push_back((unsigned) m_weights[i]);
        }
        m_weights.reset();
        m_solver.display_wcnf(out, m_asms.size(), m_asms.c_ptr(), nweights.c_ptr());
    }

    bool is_literal(expr* e) const {
        return
            is_uninterp_const(e) ||
            (m.is_not(e, e) && is_uninterp_const(e));
    }

    lbool check_sat(unsigned sz, expr * const * assumptions) override {
        m_solver.pop_to_base_level();
        m_core.reset();
        if (m_solver.inconsistent()) return l_false;
        expr_ref_vector _assumptions(m);
        obj_map<expr, expr*> asm2fml;
        for (unsigned i = 0; i < sz; ++i) {
            if (!is_literal(assumptions[i])) {
                expr_ref a(m.mk_fresh_const("s", m.mk_bool_sort()), m);
                expr_ref fml(m.mk_eq(a, assumptions[i]), m);
                assert_expr(fml);
                _assumptions.push_back(a);
                asm2fml.insert(a, assumptions[i]);
            }
            else {
                _assumptions.push_back(assumptions[i]);
                asm2fml.insert(assumptions[i], assumptions[i]);
            }
        }

        TRACE("sat", tout << _assumptions << "\n";);
        dep2asm_t dep2asm;
<<<<<<< HEAD
=======
        m_model = nullptr;
>>>>>>> fc719a5e
        lbool r = internalize_formulas();
        if (r != l_true) return r;
        r = internalize_assumptions(sz, _assumptions.c_ptr(), dep2asm);
        if (r != l_true) return r;

        init_reason_unknown();
        m_internalized_converted = false;
        try {
            // IF_VERBOSE(0, m_solver.display(verbose_stream()));
            r = m_solver.check(m_asms.size(), m_asms.c_ptr());
        }
        catch (z3_exception& ex) {
            IF_VERBOSE(10, verbose_stream() << "exception: " << ex.msg() << "\n";);
            r = l_undef;            
        }
        switch (r) {
        case l_true:
            if (sz > 0) {
                check_assumptions(dep2asm);
            }
            break;
        case l_false:
            // TBD: expr_dependency core is not accounted for.
            if (!m_asms.empty()) {
                extract_core(dep2asm, asm2fml);
            }
            break;
        default:
            set_reason_unknown(m_solver.get_reason_unknown());
            break;
        }
        return r;
    }
<<<<<<< HEAD

=======
>>>>>>> fc719a5e
    void push() override {
        internalize_formulas();
        m_solver.user_push();
        ++m_num_scopes;
        m_mcs.push_back(m_mcs.back());
        m_fmls_lim.push_back(m_fmls.size());
        m_asms_lim.push_back(m_asmsf.size());
        m_fmls_head_lim.push_back(m_fmls_head);
        if (m_bb_rewriter) m_bb_rewriter->push();
        m_map.push();
    }
<<<<<<< HEAD

=======
>>>>>>> fc719a5e
    void pop(unsigned n) override {
        if (n > m_num_scopes) {   // allow inc_sat_solver to
            n = m_num_scopes;     // take over for another solver.
        }
        if (m_bb_rewriter) m_bb_rewriter->pop(n);
        m_inserted_const2bits.reset();
        m_map.pop(n);
        SASSERT(n <= m_num_scopes);
        m_solver.user_pop(n);
        m_num_scopes -= n;
        // ? m_internalized_converted = false;
        while (n > 0) {
            m_mcs.pop_back();
            m_fmls_head = m_fmls_head_lim.back();
            m_fmls.resize(m_fmls_lim.back());
            m_fmls_lim.pop_back();
            m_fmls_head_lim.pop_back();
            m_asmsf.resize(m_asms_lim.back());
            m_asms_lim.pop_back();
            --n;
        }
    }
<<<<<<< HEAD

    unsigned get_scope_level() const override {
        return m_num_scopes;
    }

    void assert_expr_core2(expr * t, expr * a) override {
=======
    unsigned get_scope_level() const override {
        return m_num_scopes;
    }
    void assert_expr(expr * t, expr * a) override {
>>>>>>> fc719a5e
        if (a) {
            m_asmsf.push_back(a);
            assert_expr_core(m.mk_implies(a, t));
        }
        else {
            assert_expr_core(t);
        }
    }
<<<<<<< HEAD

    ast_manager& get_manager() const override { return m; }
    void assert_expr_core(expr * t) override {
        TRACE("goal2sat", tout << mk_pp(t, m) << "\n";);
=======
    ast_manager& get_manager() const override { return m; }
    void assert_expr(expr * t) override {
        TRACE("sat", tout << mk_pp(t, m) << "\n";);
>>>>>>> fc719a5e
        m_fmls.push_back(t);
    }
    void set_produce_models(bool f) override {}
    void collect_param_descrs(param_descrs & r) override {
<<<<<<< HEAD
        solver::collect_param_descrs(r);
=======
>>>>>>> fc719a5e
        goal2sat::collect_param_descrs(r);
        sat::solver::collect_param_descrs(r);
    }
    void updt_params(params_ref const & p) override {
<<<<<<< HEAD
        m_params.append(p);
        sat_params p1(p);
        m_params.set_bool("keep_cardinality_constraints", p1.cardinality_solver());
        m_params.set_bool("keep_pb_constraints", m_solver.get_config().m_pb_solver == sat::PB_SOLVER);
        m_params.set_bool("pb_num_system", m_solver.get_config().m_pb_solver == sat::PB_SORTING);
        m_params.set_bool("pb_totalizer", m_solver.get_config().m_pb_solver == sat::PB_TOTALIZER);
        m_params.set_bool("xor_solver", p1.xor_solver());
=======
        solver::updt_params(p);
        m_params.set_bool("elim_vars", false);
>>>>>>> fc719a5e
        m_solver.updt_params(m_params);
        m_solver.set_incremental(is_incremental() && !override_incremental());

    }
    void collect_statistics(statistics & st) const override {
        if (m_preprocess) m_preprocess->collect_statistics(st);
        m_solver.collect_statistics(st);
    }
    void get_unsat_core(ptr_vector<expr> & r) override {
        r.reset();
        r.append(m_core.size(), m_core.c_ptr());
    }
<<<<<<< HEAD
=======
    void get_model(model_ref & mdl) override {
        if (!m_model.get()) {
            extract_model();
        }
        mdl = m_model;
    }
>>>>>>> fc719a5e
    proof * get_proof() override {
        UNREACHABLE();
        return nullptr;
    }

<<<<<<< HEAD
    expr_ref_vector cube(expr_ref_vector& vs, unsigned backtrack_level) override {
        if (!is_internalized()) {
            lbool r = internalize_formulas();
            if (r != l_true) return expr_ref_vector(m);
        }
        convert_internalized();
        obj_hashtable<expr> _vs;
        for (expr* v : vs) _vs.insert(v);
        sat::bool_var_vector vars;
        for (auto& kv : m_map) {
            if (_vs.empty() || _vs.contains(kv.m_key))
                vars.push_back(kv.m_value);
        }
        sat::literal_vector lits;
        lbool result = m_solver.cube(vars, lits, backtrack_level);
        if (result == l_false || lits.empty()) {
            expr_ref_vector result(m);
            result.push_back(m.mk_false());
            return result;
        }
        if (result == l_true) {
            return expr_ref_vector(m);
        }        
        expr_ref_vector fmls(m);
        expr_ref_vector lit2expr(m);
        lit2expr.resize(m_solver.num_vars() * 2);
        m_map.mk_inv(lit2expr);
        for (sat::literal l : lits) {
            fmls.push_back(lit2expr[l.index()].get());
        }
        vs.reset();
        for (sat::bool_var v : vars) {
            expr* x = lit2expr[sat::literal(v, false).index()].get();
            if (x) {
                vs.push_back(x);
            }
        }
        return fmls;
    }
    
=======
>>>>>>> fc719a5e
    lbool get_consequences_core(expr_ref_vector const& assumptions, expr_ref_vector const& vars, expr_ref_vector& conseq) override {
        init_preprocess();
        TRACE("sat", tout << assumptions << "\n" << vars << "\n";);
        sat::literal_vector asms;
        sat::bool_var_vector bvars;
        vector<sat::literal_vector> lconseq;
        dep2asm_t dep2asm;
        obj_map<expr, expr*> asm2fml;
        m_solver.pop_to_base_level();
        lbool r = internalize_formulas();
        if (r != l_true) return r;
        r = internalize_vars(vars, bvars);
        if (r != l_true) return r;
        r = internalize_assumptions(assumptions.size(), assumptions.c_ptr(), dep2asm);
        if (r != l_true) return r;
        r = m_solver.get_consequences(m_asms, bvars, lconseq);
        if (r == l_false) {
            if (!m_asms.empty()) {
                extract_core(dep2asm, asm2fml);
            }
            return r;
        }

        // build map from bound variables to
        // the consequences that cover them.
        u_map<unsigned> bool_var2conseq;
        for (unsigned i = 0; i < lconseq.size(); ++i) {
            TRACE("sat", tout << lconseq[i] << "\n";);
            bool_var2conseq.insert(lconseq[i][0].var(), i);
        }

        // extract original fixed variables
        u_map<expr*> asm2dep;
        extract_asm2dep(dep2asm, asm2dep);
        for (auto v : vars) {
            expr_ref cons(m);
            if (extract_fixed_variable(dep2asm, asm2dep, v, bool_var2conseq, lconseq, cons)) {
                conseq.push_back(cons);
            }
        }
        return r;
    }

    lbool find_mutexes(expr_ref_vector const& vars, vector<expr_ref_vector>& mutexes) override {
        sat::literal_vector ls;
        u_map<expr*> lit2var;
        for (unsigned i = 0; i < vars.size(); ++i) {
            expr* e = vars[i];
            bool neg = m.is_not(e, e);
            sat::bool_var v = m_map.to_bool_var(e);
            if (v != sat::null_bool_var) {
                sat::literal lit(v, neg);
                ls.push_back(lit);
                lit2var.insert(lit.index(), vars[i]);
            }
        }
        vector<sat::literal_vector> ls_mutexes;
        m_solver.find_mutexes(ls, ls_mutexes);
        for (sat::literal_vector const& ls_mutex : ls_mutexes) {
            expr_ref_vector mutex(m);
            for (sat::literal l : ls_mutex) {
                mutex.push_back(lit2var.find(l.index()));
            }
            mutexes.push_back(mutex);
        }
        return l_true;
    }

<<<<<<< HEAD
    void init_reason_unknown() {
        m_unknown = "no reason given";
    }

    std::string reason_unknown() const override {
        return m_unknown;
    }

    void set_reason_unknown(char const* msg) override {
        m_unknown = msg;
    }

    void get_labels(svector<symbol> & r) override {
    }

    unsigned get_num_assertions() const override {
        const_cast<inc_sat_solver*>(this)->convert_internalized();
        if (is_internalized() && m_internalized_converted) {            
            return m_internalized_fmls.size();
        }
        else {
            return m_fmls.size();
        }
    }

    expr * get_assertion(unsigned idx) const override {
        if (is_internalized() && m_internalized_converted) {
            return m_internalized_fmls[idx];
        }
        return m_fmls[idx];
    }

    unsigned get_num_assumptions() const override {
        return m_asmsf.size();
    }

=======
    std::string reason_unknown() const override {
        return m_unknown;
    }
    void set_reason_unknown(char const* msg) override {
        m_unknown = msg;
    }
    void get_labels(svector<symbol> & r) override {
    }
    unsigned get_num_assertions() const override {
        return m_fmls.size();
    }
    expr * get_assertion(unsigned idx) const override {
        return m_fmls[idx];
    }
    unsigned get_num_assumptions() const override {
        return m_asmsf.size();
    }
>>>>>>> fc719a5e
    expr * get_assumption(unsigned idx) const override {
        return m_asmsf[idx];
    }

    model_converter_ref get_model_converter() const override {
        const_cast<inc_sat_solver*>(this)->convert_internalized();
        if (m_cached_mc)
            return m_cached_mc;
        if (is_internalized() && m_internalized_converted) {            
            m_sat_mc->flush_smc(m_solver, m_map);
            m_cached_mc = m_mcs.back();
            m_cached_mc = concat(solver::get_model_converter().get(), m_cached_mc.get());
            m_cached_mc = concat(m_cached_mc.get(), m_sat_mc.get());
            return m_cached_mc;
        }
        else {
            return solver::get_model_converter();
        }
    }

    void convert_internalized() {
        if (!is_internalized() && m_fmls_head > 0) {
            internalize_formulas();
        }
        if (!is_internalized() || m_internalized_converted) return;
        sat2goal s2g;
        m_cached_mc = nullptr;
        goal g(m, false, true, false);
        s2g(m_solver, m_map, m_params, g, m_sat_mc);
        m_internalized_fmls.reset();
        g.get_formulas(m_internalized_fmls);
        m_internalized_converted = true;
    }

    void init_preprocess() {
        if (m_preprocess) {
            m_preprocess->reset();
        }
        if (!m_bb_rewriter) {
            m_bb_rewriter = alloc(bit_blaster_rewriter, m, m_params);
        }
        params_ref simp2_p = m_params;
        simp2_p.set_bool("som", true);
        simp2_p.set_bool("pull_cheap_ite", true);
        simp2_p.set_bool("push_ite_bv", false);
        simp2_p.set_bool("local_ctx", true);
        simp2_p.set_uint("local_ctx_limit", 10000000);
        simp2_p.set_bool("flat", true); // required by som
        simp2_p.set_bool("hoist_mul", false); // required by som
        simp2_p.set_bool("elim_and", true);
        simp2_p.set_bool("blast_distinct", true);
        m_preprocess =
            and_then(mk_card2bv_tactic(m, m_params),                  // updates model converter
                     using_params(mk_simplify_tactic(m), simp2_p),
                     mk_max_bv_sharing_tactic(m),
                     mk_bit_blaster_tactic(m, m_bb_rewriter.get()),   // updates model converter
                     using_params(mk_simplify_tactic(m), simp2_p));
        while (m_bb_rewriter->get_num_scopes() < m_num_scopes) {
            m_bb_rewriter->push();
        }
        m_preprocess->reset();
    }

private:

    lbool internalize_goal(goal_ref& g, dep2asm_t& dep2asm, bool is_lemma) {
        m_pc.reset();
        m_subgoals.reset();
        init_preprocess();
        SASSERT(g->models_enabled());
        if (g->proofs_enabled()) {
            throw default_exception("generation of proof objects is not supported in this mode");
        }
        SASSERT(!g->proofs_enabled());
        TRACE("sat", g->display(tout););
        try {
            (*m_preprocess)(g, m_subgoals);
        }
        catch (tactic_exception & ex) {
            IF_VERBOSE(0, verbose_stream() << "exception in tactic " << ex.msg() << "\n";);
            TRACE("sat", tout << "exception: " << ex.msg() << "\n";);
            m_preprocess = nullptr;
            m_bb_rewriter = nullptr;
            return l_undef;
        }        
        if (m_subgoals.size() != 1) {
            IF_VERBOSE(0, verbose_stream() << "size of subgoals is not 1, it is: " << m_subgoals.size() << "\n");
            return l_undef;
        }
        g = m_subgoals[0];
        expr_ref_vector atoms(m);
        m_pc = g->pc();
        m_mcs.set(m_mcs.size()-1, concat(m_mcs.back(), g->mc()));
        TRACE("sat", g->display_with_dependencies(tout););

        // ensure that if goal is already internalized, then import mc from m_solver.

        m_goal2sat(*g, m_params, m_solver, m_map, dep2asm, is_incremental(), is_lemma);
        m_goal2sat.get_interpreted_atoms(atoms);
        if (!m_sat_mc) m_sat_mc = alloc(sat2goal::mc, m);
        m_sat_mc->flush_smc(m_solver, m_map);
        if (!atoms.empty()) {
            std::stringstream strm;
            strm << "interpreted atoms sent to SAT solver " << atoms;
            TRACE("sat", tout << strm.str() << "\n";);
            IF_VERBOSE(1, verbose_stream() << strm.str() << "\n";);
            set_reason_unknown(strm.str().c_str());
            return l_undef;
        }
        return l_true;
    }

    lbool internalize_assumptions(unsigned sz, expr* const* asms, dep2asm_t& dep2asm) {
        if (sz == 0 && get_num_assumptions() == 0) {
            m_asms.shrink(0);
            return l_true;
        }
        goal_ref g = alloc(goal, m, true, true); // models and cores are enabled.
        for (unsigned i = 0; i < sz; ++i) {
            g->assert_expr(asms[i], m.mk_leaf(asms[i]));
        }
        for (unsigned i = 0; i < get_num_assumptions(); ++i) {
            g->assert_expr(get_assumption(i), m.mk_leaf(get_assumption(i)));
        }
        lbool res = internalize_goal(g, dep2asm, false);
        if (res == l_true) {
            extract_assumptions(sz, asms, dep2asm);
        }
        return res;
    }

    lbool internalize_vars(expr_ref_vector const& vars, sat::bool_var_vector& bvars) {
        for (expr* v : vars) {
            internalize_var(v, bvars);
        }
        return l_true;
    }

    bool internalize_var(expr* v, sat::bool_var_vector& bvars) {
        obj_map<func_decl, expr*> const2bits;
        ptr_vector<func_decl> newbits;
        m_bb_rewriter->end_rewrite(const2bits, newbits);
        expr* bv;
        bv_util bvutil(m);
        bool internalized = false;
        if (is_uninterp_const(v) && m.is_bool(v)) {
            sat::bool_var b = m_map.to_bool_var(v);
            if (b != sat::null_bool_var) {
                bvars.push_back(b);
                internalized = true;
            }
        }
        else if (is_uninterp_const(v) && const2bits.find(to_app(v)->get_decl(), bv)) {
            SASSERT(bvutil.is_bv(bv));
            app* abv = to_app(bv);
            internalized = true;
            for (expr* arg : *abv) {
                SASSERT(is_uninterp_const(arg));
                sat::bool_var b = m_map.to_bool_var(arg);
                if (b == sat::null_bool_var) {
                    internalized = false;
                }
                else {
                    bvars.push_back(b);
                }
            }
            CTRACE("sat", internalized, tout << "var: " << bvars << "\n";);
        }
        else if (is_uninterp_const(v) && bvutil.is_bv(v)) {
            // variable does not occur in assertions, so is unconstrained.
        }
        CTRACE("sat", !internalized, tout << "unhandled variable " << mk_pp(v, m) << "\n";);
        return internalized;
    }

    bool extract_fixed_variable(dep2asm_t& dep2asm, u_map<expr*>& asm2dep, expr* v, u_map<unsigned> const& bool_var2conseq, vector<sat::literal_vector> const& lconseq, expr_ref& conseq) {

        sat::bool_var_vector bvars;
        if (!internalize_var(v, bvars)) {
            return false;
        }
        sat::literal_vector value;
        sat::literal_set premises;
        for (sat::bool_var bv : bvars) {
            unsigned index;
            if (bool_var2conseq.find(bv, index)) {
                value.push_back(lconseq[index][0]);
                for (unsigned j = 1; j < lconseq[index].size(); ++j) {
                    premises.insert(lconseq[index][j]);
                }
            }
            else {
                TRACE("sat", tout << "variable is not bound " << mk_pp(v, m) << "\n";);
                return false;
            }
        }
        expr_ref val(m);
        expr_ref_vector conj(m);
        internalize_value(value, v, val);
        while (!premises.empty()) {
            expr* e = nullptr;
            VERIFY(asm2dep.find(premises.pop().index(), e));
            conj.push_back(e);
        }
        conseq = m.mk_implies(mk_and(conj), val);
        return true;
    }

    vector<rational> m_exps;
    void internalize_value(sat::literal_vector const& value, expr* v, expr_ref& val) {
        bv_util bvutil(m);
        if (is_uninterp_const(v) && m.is_bool(v)) {
            SASSERT(value.size() == 1);
            val = value[0].sign() ? m.mk_not(v) : v;
        }
        else if (is_uninterp_const(v) && bvutil.is_bv_sort(m.get_sort(v))) {
            SASSERT(value.size() == bvutil.get_bv_size(v));
            if (m_exps.empty()) {
                m_exps.push_back(rational::one());
            }
            while (m_exps.size() < value.size()) {
                m_exps.push_back(rational(2)*m_exps.back());
            }
            rational r(0);
            for (unsigned i = 0; i < value.size(); ++i) {
                if (!value[i].sign()) {
                    r += m_exps[i];
                }
            }
            val = m.mk_eq(v, bvutil.mk_numeral(r, value.size()));
        }
        else {
            UNREACHABLE();
        }
    }

    lbool internalize_formulas() {
        if (m_fmls_head == m_fmls.size()) {
            return l_true;
        }
        dep2asm_t dep2asm;
        goal_ref g = alloc(goal, m, true, false); // models, maybe cores are enabled
        for (unsigned i = m_fmls_head ; i < m_fmls.size(); ++i) {
            g->assert_expr(m_fmls[i].get());
        }
        lbool res = internalize_goal(g, dep2asm, false);
        if (res != l_undef) {
            m_fmls_head = m_fmls.size();
        }
        m_internalized_converted = false;
        return res;
    }

    void extract_assumptions(unsigned sz, expr* const* asms, dep2asm_t& dep2asm) {
        m_asms.reset();
        unsigned j = 0;
        sat::literal lit;
        for (unsigned i = 0; i < sz; ++i) {
            if (dep2asm.find(asms[i], lit)) {
                SASSERT(lit.var() <= m_solver.num_vars());
                m_asms.push_back(lit);
                if (i != j && !m_weights.empty()) {
                    m_weights[j] = m_weights[i];
                }
                ++j;
            }
        }
        for (unsigned i = 0; i < get_num_assumptions(); ++i) {
            if (dep2asm.find(get_assumption(i), lit)) {
                SASSERT(lit.var() <= m_solver.num_vars());
                m_asms.push_back(lit);
            }
        }

        SASSERT(dep2asm.size() == m_asms.size());
    }

    void extract_asm2dep(dep2asm_t const& dep2asm, u_map<expr*>& asm2dep) {
        for (auto const& kv : dep2asm) {
            asm2dep.insert(kv.m_value.index(), kv.m_key);
        }
    }

    void extract_core(dep2asm_t& dep2asm, obj_map<expr, expr*> const& asm2fml) {
        u_map<expr*> asm2dep;
        extract_asm2dep(dep2asm, asm2dep);
        sat::literal_vector const& core = m_solver.get_core();
        TRACE("sat",
              for (auto kv : dep2asm) {
                  tout << mk_pp(kv.m_key, m) << " |-> " << sat::literal(kv.m_value) << "\n";
              }
              tout << "asm2fml: ";
              for (auto kv : asm2fml) {
                  tout << mk_pp(kv.m_key, m) << " |-> " << mk_pp(kv.m_value, m) << "\n";
              }
              tout << "core: "; for (auto c : core) tout << c << " ";  tout << "\n";
              );

        m_core.reset();
<<<<<<< HEAD
        for (sat::literal c : core) {
            expr* e = 0;
            VERIFY(asm2dep.find(c.index(), e));
=======
        for (unsigned i = 0; i < core.size(); ++i) {
            expr* e = nullptr;
            VERIFY(asm2dep.find(core[i].index(), e));
>>>>>>> fc719a5e
            if (asm2fml.contains(e)) {
                e = asm2fml.find(e);
            }
            m_core.push_back(e);            
        }
    }

    void check_assumptions(dep2asm_t& dep2asm) {
        sat::model const & ll_m = m_solver.get_model();
        for (auto const& kv : dep2asm) {
            sat::literal lit = kv.m_value;
            if (sat::value_at(lit, ll_m) != l_true) {
                IF_VERBOSE(0, verbose_stream() << mk_pp(kv.m_key, m) << " does not evaluate to true\n";
                           verbose_stream() << m_asms << "\n";
                           m_solver.display_assignment(verbose_stream());
                           m_solver.display(verbose_stream()););
                throw default_exception("bad state");
            }
        }
    }

    void get_model_core(model_ref & mdl) override {
        TRACE("sat", tout << "retrieve model " << (m_solver.model_is_current()?"present":"absent") << "\n";);
        if (!m_solver.model_is_current()) {
<<<<<<< HEAD
            mdl = nullptr;
=======
            m_model = nullptr;
>>>>>>> fc719a5e
            return;
        }
        sat::model const & ll_m = m_solver.get_model();
        mdl = alloc(model, m);
        for (auto const& kv : m_map) {
            expr * n   = kv.m_key;
            if (is_app(n) && to_app(n)->get_num_args() > 0) {
                continue;
            }
            sat::bool_var v = kv.m_value;
            switch (sat::value_at(v, ll_m)) {
            case l_true:
                mdl->register_decl(to_app(n)->get_decl(), m.mk_true());
                break;
            case l_false:
                mdl->register_decl(to_app(n)->get_decl(), m.mk_false());
                break;
            default:
                break;
            }
        }
        //IF_VERBOSE(0, model_v2_pp(verbose_stream(), *mdl, true););

        if (m_sat_mc) {
            //IF_VERBOSE(0, m_sat_mc->display(verbose_stream() << "satmc\n"););
            (*m_sat_mc)(mdl);
        }
        if (m_mcs.back()) {            
            //IF_VERBOSE(0, m_mc0->display(verbose_stream() << "mc0\n"););
            (*m_mcs.back())(mdl);
        }
        TRACE("sat", model_smt2_pp(tout, m, *mdl, 0););
        

        if (!gparams::get().get_bool("model_validate", false)) return;
        IF_VERBOSE(0, verbose_stream() << "Verifying solution\n";);
        model_evaluator eval(*mdl);
        eval.set_model_completion(false);
        bool all_true = true;
        //unsigned i = 0;
        for (expr * f : m_fmls) {
            expr_ref tmp(m);
            eval(f, tmp);
            CTRACE("sat", !m.is_true(tmp),
                   tout << "Evaluation failed: " << mk_pp(f, m) << " to " << mk_pp(f, m) << "\n";
                   model_smt2_pp(tout, m, *(mdl.get()), 0););
            if (!m.is_true(tmp)) {
                IF_VERBOSE(0, verbose_stream() << "failed to verify: " << mk_pp(f, m) << "\n";);
                all_true = false;
            }
            //IF_VERBOSE(0, verbose_stream() << (i++) << ": " << mk_pp(f, m) << "\n");
        }
        if (!all_true) {
            IF_VERBOSE(0, verbose_stream() << m_params << "\n");
            IF_VERBOSE(0, m_sat_mc->display(verbose_stream() << "sat mc\n"));
            IF_VERBOSE(0, if (m_mcs.back()) m_mcs.back()->display(verbose_stream() << "mc0\n"));
            //IF_VERBOSE(0, m_solver.display(verbose_stream()));
            IF_VERBOSE(0, for (auto const& kv : m_map) verbose_stream() << mk_pp(kv.m_key, m) << " |-> " << kv.m_value << "\n");
        }
        else {
            IF_VERBOSE(0, verbose_stream() << "solution verified\n");
//            IF_VERBOSE(0, if (m_mcs.back()) m_mcs.back()->display(verbose_stream() << "mcs\n"));
//            IF_VERBOSE(0, if (m_sat_mc) m_sat_mc->display(verbose_stream() << "sat_mc\n"));
//            IF_VERBOSE(0, model_smt2_pp(verbose_stream() << "after\n", m, *mdl, 0););
        }
    }
};


solver* mk_inc_sat_solver(ast_manager& m, params_ref const& p, bool incremental_mode) {
    return alloc(inc_sat_solver, m, p, incremental_mode);
}


void inc_sat_display(std::ostream& out, solver& _s, unsigned sz, expr*const* soft, rational const* _weights) {
    inc_sat_solver& s = dynamic_cast<inc_sat_solver&>(_s);
    vector<unsigned> weights;
    for (unsigned i = 0; _weights && i < sz; ++i) {
        if (!_weights[i].is_unsigned()) {
            throw default_exception("Cannot display weights that are not integers");
        }
        weights.push_back(_weights[i].get_unsigned());
    }
    s.display_weighted(out, sz, soft, weights.c_ptr());
}
<|MERGE_RESOLUTION|>--- conflicted
+++ resolved
@@ -77,15 +77,9 @@
 
     bool is_internalized() const { return m_fmls_head == m_fmls.size(); }
 public:
-<<<<<<< HEAD
     inc_sat_solver(ast_manager& m, params_ref const& p, bool incremental_mode):
         m(m), 
         m_solver(p, m.limit()),
-=======
-    inc_sat_solver(ast_manager& m, params_ref const& p):
-        m(m), m_solver(p, m.limit(), nullptr),
-        m_optimize_model(false),
->>>>>>> fc719a5e
         m_fmls(m),
         m_asmsf(m),
         m_fmls_head(0),
@@ -113,10 +107,6 @@
     ~inc_sat_solver() override {}
 
     solver* translate(ast_manager& dst_m, params_ref const& p) override {
-<<<<<<< HEAD
-=======
-        ast_translation tr(m, dst_m);
->>>>>>> fc719a5e
         if (m_num_scopes > 0) {
             throw default_exception("Cannot translate sat solver at non-base level");
         }
@@ -193,10 +183,6 @@
 
         TRACE("sat", tout << _assumptions << "\n";);
         dep2asm_t dep2asm;
-<<<<<<< HEAD
-=======
-        m_model = nullptr;
->>>>>>> fc719a5e
         lbool r = internalize_formulas();
         if (r != l_true) return r;
         r = internalize_assumptions(sz, _assumptions.c_ptr(), dep2asm);
@@ -230,10 +216,7 @@
         }
         return r;
     }
-<<<<<<< HEAD
-
-=======
->>>>>>> fc719a5e
+
     void push() override {
         internalize_formulas();
         m_solver.user_push();
@@ -245,10 +228,7 @@
         if (m_bb_rewriter) m_bb_rewriter->push();
         m_map.push();
     }
-<<<<<<< HEAD
-
-=======
->>>>>>> fc719a5e
+
     void pop(unsigned n) override {
         if (n > m_num_scopes) {   // allow inc_sat_solver to
             n = m_num_scopes;     // take over for another solver.
@@ -271,19 +251,12 @@
             --n;
         }
     }
-<<<<<<< HEAD
 
     unsigned get_scope_level() const override {
         return m_num_scopes;
     }
 
     void assert_expr_core2(expr * t, expr * a) override {
-=======
-    unsigned get_scope_level() const override {
-        return m_num_scopes;
-    }
-    void assert_expr(expr * t, expr * a) override {
->>>>>>> fc719a5e
         if (a) {
             m_asmsf.push_back(a);
             assert_expr_core(m.mk_implies(a, t));
@@ -292,29 +265,19 @@
             assert_expr_core(t);
         }
     }
-<<<<<<< HEAD
 
     ast_manager& get_manager() const override { return m; }
     void assert_expr_core(expr * t) override {
         TRACE("goal2sat", tout << mk_pp(t, m) << "\n";);
-=======
-    ast_manager& get_manager() const override { return m; }
-    void assert_expr(expr * t) override {
-        TRACE("sat", tout << mk_pp(t, m) << "\n";);
->>>>>>> fc719a5e
         m_fmls.push_back(t);
     }
     void set_produce_models(bool f) override {}
     void collect_param_descrs(param_descrs & r) override {
-<<<<<<< HEAD
         solver::collect_param_descrs(r);
-=======
->>>>>>> fc719a5e
         goal2sat::collect_param_descrs(r);
         sat::solver::collect_param_descrs(r);
     }
     void updt_params(params_ref const & p) override {
-<<<<<<< HEAD
         m_params.append(p);
         sat_params p1(p);
         m_params.set_bool("keep_cardinality_constraints", p1.cardinality_solver());
@@ -322,10 +285,6 @@
         m_params.set_bool("pb_num_system", m_solver.get_config().m_pb_solver == sat::PB_SORTING);
         m_params.set_bool("pb_totalizer", m_solver.get_config().m_pb_solver == sat::PB_TOTALIZER);
         m_params.set_bool("xor_solver", p1.xor_solver());
-=======
-        solver::updt_params(p);
-        m_params.set_bool("elim_vars", false);
->>>>>>> fc719a5e
         m_solver.updt_params(m_params);
         m_solver.set_incremental(is_incremental() && !override_incremental());
 
@@ -338,21 +297,11 @@
         r.reset();
         r.append(m_core.size(), m_core.c_ptr());
     }
-<<<<<<< HEAD
-=======
-    void get_model(model_ref & mdl) override {
-        if (!m_model.get()) {
-            extract_model();
-        }
-        mdl = m_model;
-    }
->>>>>>> fc719a5e
     proof * get_proof() override {
         UNREACHABLE();
         return nullptr;
     }
 
-<<<<<<< HEAD
     expr_ref_vector cube(expr_ref_vector& vs, unsigned backtrack_level) override {
         if (!is_internalized()) {
             lbool r = internalize_formulas();
@@ -393,8 +342,6 @@
         return fmls;
     }
     
-=======
->>>>>>> fc719a5e
     lbool get_consequences_core(expr_ref_vector const& assumptions, expr_ref_vector const& vars, expr_ref_vector& conseq) override {
         init_preprocess();
         TRACE("sat", tout << assumptions << "\n" << vars << "\n";);
@@ -463,7 +410,6 @@
         return l_true;
     }
 
-<<<<<<< HEAD
     void init_reason_unknown() {
         m_unknown = "no reason given";
     }
@@ -500,25 +446,6 @@
         return m_asmsf.size();
     }
 
-=======
-    std::string reason_unknown() const override {
-        return m_unknown;
-    }
-    void set_reason_unknown(char const* msg) override {
-        m_unknown = msg;
-    }
-    void get_labels(svector<symbol> & r) override {
-    }
-    unsigned get_num_assertions() const override {
-        return m_fmls.size();
-    }
-    expr * get_assertion(unsigned idx) const override {
-        return m_fmls[idx];
-    }
-    unsigned get_num_assumptions() const override {
-        return m_asmsf.size();
-    }
->>>>>>> fc719a5e
     expr * get_assumption(unsigned idx) const override {
         return m_asmsf[idx];
     }
@@ -818,15 +745,9 @@
               );
 
         m_core.reset();
-<<<<<<< HEAD
         for (sat::literal c : core) {
-            expr* e = 0;
+            expr* e = nullptr;
             VERIFY(asm2dep.find(c.index(), e));
-=======
-        for (unsigned i = 0; i < core.size(); ++i) {
-            expr* e = nullptr;
-            VERIFY(asm2dep.find(core[i].index(), e));
->>>>>>> fc719a5e
             if (asm2fml.contains(e)) {
                 e = asm2fml.find(e);
             }
@@ -851,11 +772,7 @@
     void get_model_core(model_ref & mdl) override {
         TRACE("sat", tout << "retrieve model " << (m_solver.model_is_current()?"present":"absent") << "\n";);
         if (!m_solver.model_is_current()) {
-<<<<<<< HEAD
             mdl = nullptr;
-=======
-            m_model = nullptr;
->>>>>>> fc719a5e
             return;
         }
         sat::model const & ll_m = m_solver.get_model();
