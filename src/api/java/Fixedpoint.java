--- conflicted
+++ resolved
@@ -322,7 +322,6 @@
         return res;
     }
 
-<<<<<<< HEAD
     /**
      * Fixedpoint statistics.
      * 
@@ -336,9 +335,6 @@
 
 
     Fixedpoint(Context ctx, long obj) throws Z3Exception
-=======
-    Fixedpoint(Context ctx, long obj)
->>>>>>> dd0d0a90
     {
         super(ctx, obj);
     }
