--- conflicted
+++ resolved
@@ -1,4 +1,3 @@
-<<<<<<< HEAD
 /*++
 Copyright (c) 2012 Microsoft Corporation
 
@@ -2202,7 +2201,7 @@
 #endif
 	    int expand_max = 1;
 	    if(0&&duality->BatchExpand){
-                int thing = stack.size() /10; 
+	      int thing = stack.size() * 0.1;
 	      expand_max = std::max(1,thing);
 	      if(expand_max > 1)
 		std::cout << "foo!\n";
@@ -3130,3138 +3129,4 @@
   Reporter *CreateStdoutReporter(RPFP *rpfp){
     return new StreamReporter(rpfp, std::cout);
   }
-}
-=======
-/*++
-Copyright (c) 2012 Microsoft Corporation
-
-Module Name:
-
-    duality_solver.h
-
-Abstract:
-
-   implements relational post-fixedpoint problem
-   (RPFP) solver
-
-Author:
-
-    Ken McMillan (kenmcmil)
-
-Revision History:
-
-
---*/
-
-#ifdef _WINDOWS
-#pragma warning(disable:4996)
-#pragma warning(disable:4800)
-#pragma warning(disable:4267)
-#endif
-
-#include "duality.h"
-#include "duality_profiling.h"
-
-#include <stdio.h>
-#include <set>
-#include <map>
-#include <list>
-#include <iterator>
-
-// TODO: make these official options or get rid of them
-
-#define NEW_CAND_SEL
-// #define LOCALIZE_CONJECTURES
-// #define CANDS_FROM_UPDATES
-#define CANDS_FROM_COVER_FAIL
-#define DEPTH_FIRST_EXPAND
-#define MINIMIZE_CANDIDATES
-// #define MINIMIZE_CANDIDATES_HARDER
-#define BOUNDED
-// #define CHECK_CANDS_FROM_IND_SET
-#define UNDERAPPROX_NODES
-#define NEW_EXPAND
-#define EARLY_EXPAND
-// #define TOP_DOWN
-// #define EFFORT_BOUNDED_STRAT
-#define SKIP_UNDERAPPROX_NODES
-// #define KEEP_EXPANSIONS
-// #define USE_CACHING_RPFP
-// #define PROPAGATE_BEFORE_CHECK
-#define NEW_STRATIFIED_INLINING	
-
-#define USE_RPFP_CLONE
-#define USE_NEW_GEN_CANDS
-
-//#define NO_PROPAGATE
-//#define NO_GENERALIZE
-//#define NO_DECISIONS
-
-namespace Duality {
-
-  // TODO: must be a better place for this...
-  static char string_of_int_buffer[20];
-
-  static const char *string_of_int(int n){
-    sprintf(string_of_int_buffer,"%d",n);
-    return string_of_int_buffer;
-  }
-
-  /** Generic object for producing diagnostic output. */
-
-  class Reporter {
-  protected:
-    RPFP *rpfp;
-  public:
-    Reporter(RPFP *_rpfp){
-      rpfp = _rpfp;
-    }
-    virtual void Extend(RPFP::Node *node){}
-    virtual void Update(RPFP::Node *node, const RPFP::Transformer &update, bool eager){}
-    virtual void Bound(RPFP::Node *node){}
-    virtual void Expand(RPFP::Edge *edge){}
-    virtual void AddCover(RPFP::Node *covered, std::vector<RPFP::Node *> &covering){}
-    virtual void RemoveCover(RPFP::Node *covered, RPFP::Node *covering){}
-    virtual void Conjecture(RPFP::Node *node, const RPFP::Transformer &t){}
-    virtual void Forcing(RPFP::Node *covered, RPFP::Node *covering){}
-    virtual void Dominates(RPFP::Node *node, RPFP::Node *other){}
-    virtual void InductionFailure(RPFP::Edge *edge, const std::vector<RPFP::Node *> &children){}
-    virtual void UpdateUnderapprox(RPFP::Node *node, const RPFP::Transformer &update){}
-    virtual void Reject(RPFP::Edge *edge, const std::vector<RPFP::Node *> &Children){}
-    virtual void Message(const std::string &msg){}
-    virtual void Depth(int){}
-    virtual ~Reporter(){}
-  };
-
-   Reporter *CreateStdoutReporter(RPFP *rpfp);
-  
-  /** Object we throw in case of catastrophe. */
-
-  struct InternalError {
-    std::string msg;
-    InternalError(const std::string _msg)
-      : msg(_msg) {}
-  };
-
-
-  /** This is the main solver. It takes anarbitrary (possibly cyclic)
-      RPFP and either annotates it with a solution, or returns a
-      counterexample derivation in the form of an embedd RPFP tree. */
-
-  class Duality : public Solver {
-
-  public:
-    Duality(RPFP *_rpfp)
-      : ctx(_rpfp->ctx),
-	slvr(_rpfp->slvr()),
-        nodes(_rpfp->nodes),
-        edges(_rpfp->edges)
-    {
-      rpfp = _rpfp;
-      reporter = 0;
-      heuristic = 0;
-      unwinding = 0;
-      FullExpand = false;
-      NoConj = false;
-      FeasibleEdges = true;
-      UseUnderapprox = true;
-      Report = false;
-      StratifiedInlining = false;
-      RecursionBound = -1;
-      BatchExpand = false;
-      {
-	scoped_no_proof no_proofs_please(ctx.m());
-#ifdef USE_RPFP_CLONE
-      clone_rpfp = new RPFP_caching(rpfp->ls);
-      clone_rpfp->Clone(rpfp);
-#endif      
-#ifdef USE_NEW_GEN_CANDS
-      gen_cands_rpfp = new RPFP_caching(rpfp->ls);
-      gen_cands_rpfp->Clone(rpfp);
-#endif      
-      }
-    }
-
-    ~Duality(){
-#ifdef USE_RPFP_CLONE
-      delete clone_rpfp;
-#endif      
-#ifdef USE_NEW_GEN_CANDS
-      delete gen_cands_rpfp;
-#endif
-      if(unwinding) delete unwinding;
-    }
-
-#ifdef USE_RPFP_CLONE
-    RPFP_caching *clone_rpfp;
-#endif      
-#ifdef USE_NEW_GEN_CANDS
-    RPFP_caching *gen_cands_rpfp;
-#endif      
-
-
-    typedef RPFP::Node Node;
-    typedef RPFP::Edge Edge;
-
-    /** This struct represents a candidate for extending the
-	unwinding. It consists of an edge to instantiate
-	and a vector of children for the new instance. */
-    
-    struct Candidate {
-      Edge *edge; std::vector<Node *>
-      Children;
-    };
-    
-    /** Comparison operator, allowing us to sort Nodes
-	by their number field. */
-    
-    struct lnode
-    {
-      bool operator()(const Node* s1, const Node* s2) const
-      {
-	return s1->number < s2->number;
-      }
-    };
-
-    typedef std::set<Node *, lnode> Unexpanded;  // sorted set of Nodes
-
-    /** This class provides a heuristic for expanding a derivation
-	tree. */
-
-    class Heuristic {
-      RPFP *rpfp;
-
-      /** Heuristic score for unwinding nodes. Currently this
-	  counts the number of updates. */
-      struct score {
-	int updates;
-	score() : updates(0) {}
-      };
-      hash_map<RPFP::Node *,score> scores;
-      
-    public:
-      Heuristic(RPFP *_rpfp){
-	rpfp = _rpfp;
-      }
-
-      virtual ~Heuristic(){}
-
-      virtual void Update(RPFP::Node *node){
-	scores[node].updates++;
-      }
-
-      /** Heuristic choice of nodes to expand. Takes a set "choices"
-	  and returns a subset "best". We currently choose the
-	  nodes with the fewest updates.
-       */
-#if 0
-      virtual void ChooseExpand(const std::set<RPFP::Node *> &choices, std::set<RPFP::Node *> &best){
-	int best_score = INT_MAX;
-	for(std::set<Node *>::iterator it = choices.begin(), en = choices.end(); it != en; ++it){
-	  Node *node = (*it)->map;
-	  int score = scores[node].updates;
-	  best_score = std::min(best_score,score);
-	}
-	for(std::set<Node *>::iterator it = choices.begin(), en = choices.end(); it != en; ++it)
-	  if(scores[(*it)->map].updates == best_score)
-	    best.insert(*it);
-      }
-#else
-      virtual void ChooseExpand(const std::set<RPFP::Node *> &choices, std::set<RPFP::Node *> &best, bool high_priority=false, bool best_only=false){
-	if(high_priority) return;
-	int best_score = INT_MAX;
-	int worst_score = 0;
-	for(std::set<Node *>::iterator it = choices.begin(), en = choices.end(); it != en; ++it){
-	  Node *node = (*it)->map;
-	  int score = scores[node].updates;
-	  best_score = std::min(best_score,score);
-	  worst_score = std::max(worst_score,score);
-	}
-	int cutoff = best_only ? best_score : (best_score + (worst_score-best_score)/2);
-	for(std::set<Node *>::iterator it = choices.begin(), en = choices.end(); it != en; ++it)
-	  if(scores[(*it)->map].updates <= cutoff)
-	    best.insert(*it);
-      }
-#endif
-      
-      /** Called when done expanding a tree */
-      virtual void Done() {}
-    };
-    
-    /** The Proposer class proposes conjectures eagerly. These can come
-       from any source, including predicate abstraction, templates, or
-       previous solver runs. The proposed conjectures are checked
-       with low effort when the unwinding is expanded.
-    */
-
-    class Proposer {
-    public:
-      /** Given a node in the unwinding, propose some conjectures */
-      virtual std::vector<RPFP::Transformer> &Propose(Node *node) = 0;
-      virtual ~Proposer(){};
-    };
-
-
-    class Covering; // see below
-
-    // These members represent the state of the algorithm.
-
-    RPFP *rpfp;                          // the input RPFP 
-    Reporter *reporter;                  // object for logging
-    Heuristic *heuristic;                // expansion heuristic
-    context &ctx;                        // Z3 context
-    solver &slvr;                        // Z3 solver
-    std::vector<RPFP::Node *> &nodes;    // Nodes of input RPFP
-    std::vector<RPFP::Edge *> &edges;    // Edges of input RPFP
-    std::vector<RPFP::Node *> leaves;    // leaf nodes of unwinding (unused)
-    Unexpanded unexpanded;               // unexpanded nodes
-    std::list<Candidate> candidates;     // candidates for expansion
-    // maps children to edges in input RPFP
-    hash_map<Node *, std::vector<Edge *> > edges_by_child;
-    // maps each node in input RPFP to its expanded instances
-    hash_map<Node *, std::vector<Node *> > insts_of_node;
-    // maps each node in input RPFP to all its instances
-    hash_map<Node *, std::vector<Node *> > all_of_node;
-    RPFP *unwinding;                     // the unwinding 
-    Covering *indset;                    // proposed inductive subset
-    Counterexample cex;                  // counterexample
-    std::list<Node *> to_expand;
-    hash_set<Node *> updated_nodes;
-    hash_map<Node *, Node *> underapprox_map; // maps underapprox nodes to the nodes they approximate
-    int last_decisions;
-    hash_set<Node *> overapproxes;
-    std::vector<Proposer *> proposers;
-
-#ifdef BOUNDED
-    struct Counter {
-      int val;
-      Counter(){val = 0;}
-    };
-    typedef std::map<Node *,Counter> NodeToCounter;
-    hash_map<Node *,NodeToCounter> back_edges; // counts of back edges
-#endif
-    
-    /** Solve the problem. */
-    virtual bool Solve(){
-      reporter = Report ? CreateStdoutReporter(rpfp) : new Reporter(rpfp);
-#ifndef LOCALIZE_CONJECTURES
-      heuristic = !cex.get_tree() ? new Heuristic(rpfp) : new ReplayHeuristic(rpfp,cex);
-#else
-      heuristic = !cex.get_tree() ? (Heuristic *)(new LocalHeuristic(rpfp))
-	: (Heuristic *)(new ReplayHeuristic(rpfp,cex));
-#endif
-      cex.clear(); // in case we didn't use it for heuristic
-      if(unwinding) delete unwinding;
-      unwinding = new RPFP(rpfp->ls);
-      unwinding->HornClauses = rpfp->HornClauses;
-      indset = new Covering(this);
-      last_decisions = 0;
-      CreateEdgesByChildMap();
-#ifndef TOP_DOWN
-      CreateInitialUnwinding();
-#else
-      CreateLeaves();
-      for(unsigned i = 0; i < leaves.size(); i++)
-	if(!SatisfyUpperBound(leaves[i]))
-	  return false;
-#endif
-      StratifiedLeafCount = -1;
-      timer_start("SolveMain");
-      bool res = SolveMain();  // does the actual work
-      timer_stop("SolveMain");
-      //  print_profile(std::cout);
-      delete indset;
-      delete heuristic;
-      // delete unwinding; // keep the unwinding for future mining of predicates
-      delete reporter;
-      for(unsigned i = 0; i < proposers.size(); i++)
-	delete proposers[i];
-      return res;
-    }
-
-    void CreateInitialUnwinding(){
-      if(!StratifiedInlining){
-	CreateLeaves();
-        if(FeasibleEdges)NullaryCandidates();
-        else InstantiateAllEdges();
-      }
-      else {
-#ifdef NEW_STRATIFIED_INLINING	
-
-#else
-	CreateLeaves();
-#endif
-      }
-      
-    }
-
-    void Cancel(){
-      // TODO
-    }
-
-#if 0
-    virtual void Restart(RPFP *_rpfp){
-      rpfp = _rpfp;
-      delete unwinding;
-      nodes = _rpfp->nodes;
-      edges = _rpfp->edges;
-      leaves.clear();
-      unexpanded.clear();               // unexpanded nodes
-      candidates.clear();     // candidates for expansion
-      edges_by_child.clear();
-      insts_of_node.clear();
-      all_of_node.clear();
-      to_expand.clear();
-    }
-#endif
-
-    virtual void LearnFrom(Solver *other_solver){
-      // get the counterexample as a guide
-      cex.swap(other_solver->GetCounterexample());
-
-      // propose conjectures based on old unwinding
-      Duality *old_duality = dynamic_cast<Duality *>(other_solver);
-      if(old_duality)
-	proposers.push_back(new HistoryProposer(old_duality,this));
-    }
-
-    /** Return a reference to the counterexample */
-    virtual Counterexample &GetCounterexample(){
-      return cex;
-    }
-
-    // options
-    bool FullExpand;    // do not use partial expansion of derivation tree
-    bool NoConj;        // do not use conjectures (no forced covering)
-    bool FeasibleEdges; // use only feasible edges in unwinding
-    bool UseUnderapprox; // use underapproximations
-    bool Report;         // spew on stdout
-    bool StratifiedInlining; // Do stratified inlining as preprocessing step
-    int RecursionBound;  // Recursion bound for bounded verification
-    bool BatchExpand;
-    
-    bool SetBoolOption(bool &opt, const std::string &value){
-      if(value == "0") {
-          opt = false;
-          return true;
-      }
-      if(value == "1") {
-          opt = true;
-          return true;
-      }
-      return false;
-    }
-
-    bool SetIntOption(int &opt, const std::string &value){
-      opt = atoi(value.c_str());
-      return true;
-    }
-
-    /** Set options (not currently used) */
-    virtual bool SetOption(const std::string &option, const std::string &value){
-      if(option == "full_expand"){
-        return SetBoolOption(FullExpand,value);
-      }
-      if(option == "no_conj"){
-        return SetBoolOption(NoConj,value);
-      }
-      if(option == "feasible_edges"){
-        return SetBoolOption(FeasibleEdges,value);
-      }
-      if(option == "use_underapprox"){
-        return SetBoolOption(UseUnderapprox,value);
-      }
-      if(option == "report"){
-        return SetBoolOption(Report,value);
-      }
-      if(option == "stratified_inlining"){
-        return SetBoolOption(StratifiedInlining,value);
-      }
-      if(option == "batch_expand"){
-        return SetBoolOption(BatchExpand,value);
-      }
-      if(option == "recursion_bound"){
-        return SetIntOption(RecursionBound,value);
-      }
-      return false;
-    }
-    
-    /** Create an instance of a node in the unwinding. Set its
-	annotation to true, and mark it unexpanded. */
-    Node* CreateNodeInstance(Node *node, int number = 0){
-      RPFP::Node *inst = unwinding->CloneNode(node);
-      inst->Annotation.SetFull();
-      if(number < 0) inst->number = number;
-      unexpanded.insert(inst);
-      all_of_node[node].push_back(inst);
-      return inst;
-    }
-
-    /** Create an instance of an edge in the unwinding, with given
-	parent and children. */
-    void CreateEdgeInstance(Edge *edge, Node *parent, const std::vector<Node *> &children){
-      RPFP::Edge *inst = unwinding->CreateEdge(parent,edge->F,children);
-      inst->map = edge;
-    }
-
-    void MakeLeaf(Node *node, bool do_not_expand = false){
-      node->Annotation.SetEmpty();
-      Edge *e = unwinding->CreateLowerBoundEdge(node);
-#ifdef TOP_DOWN
-      node->Annotation.SetFull(); // allow this node to cover others
-#endif
-      if(StratifiedInlining)
-	node->Annotation.SetFull(); // allow this node to cover others
-      else
-	updated_nodes.insert(node);
-      e->map = 0;
-      reporter->Extend(node);
-#ifdef EARLY_EXPAND
-      if(!do_not_expand)
-	TryExpandNode(node);
-#endif
-      // e->F.SetEmpty();
-    }
-
-    void MakeOverapprox(Node *node){
-      node->Annotation.SetFull();
-      Edge *e = unwinding->CreateLowerBoundEdge(node);
-      overapproxes.insert(node);
-      e->map = 0;
-    }
-
-    /** We start the unwinding with leaves that under-approximate
-	each relation with false. */
-    void CreateLeaves(){
-      unexpanded.clear();
-      leaves.clear();
-      for(unsigned i = 0; i <  nodes.size(); i++){
-	RPFP::Node *node = CreateNodeInstance(nodes[i]);
-	if(0 && nodes[i]->Outgoing->Children.size() == 0)
-	  CreateEdgeInstance(nodes[i]->Outgoing,node,std::vector<Node *>());
-	else {
-	  if(!StratifiedInlining)
-	    MakeLeaf(node);
-	  else {
-	    MakeOverapprox(node);
-	    LeafMap[nodes[i]] = node;
-	  }
-	}
-	leaves.push_back(node);
-      }
-    }
-
-    /** Create the map from children to edges in the input RPFP.  This
-	is used to generate candidates for expansion. */
-    void CreateEdgesByChildMap(){
-      edges_by_child.clear();
-      for(unsigned i = 0; i < edges.size(); i++){
-	Edge *e = edges[i];
-	std::set<Node *> done;
-	for(unsigned j = 0; j < e->Children.size(); j++){
-	  Node *c = e->Children[j];
-	  if(done.find(c) == done.end())  // avoid duplicates
-	    edges_by_child[c].push_back(e);
-	  done.insert(c);
-	}
-      }
-    }
-
-    void NullaryCandidates(){
-      for(unsigned i = 0; i < edges.size(); i++){
-	RPFP::Edge *edge = edges[i];
-	if(edge->Children.size() == 0){
-	  Candidate cand;
-	  cand.edge = edge;
-	  candidates.push_back(cand);
-	}
-      } 
-    }
-
-    void InstantiateAllEdges(){
-      hash_map<Node *, Node *> leaf_map;
-      for(unsigned i = 0; i < leaves.size(); i++){
-	leaf_map[leaves[i]->map] = leaves[i];
-	insts_of_node[leaves[i]->map].push_back(leaves[i]);
-      }
-      unexpanded.clear();
-      for(unsigned i = 0; i < edges.size(); i++){
-	Edge *edge = edges[i];
-	Candidate c; c.edge = edge;
-	c.Children.resize(edge->Children.size());
-	for(unsigned j = 0; j < c.Children.size(); j++)
-	  c.Children[j] = leaf_map[edge->Children[j]];
-	Node *new_node;
-	Extend(c,new_node);
-#ifdef EARLY_EXPAND
-	TryExpandNode(new_node);
-#endif
-      }
-      for(Unexpanded::iterator it = unexpanded.begin(), en = unexpanded.end(); it != en; ++it)
-	indset->Add(*it);
-      for(unsigned i = 0; i < leaves.size(); i++){
-	std::vector<Node *> &foo = insts_of_node[leaves[i]->map];
-	foo.erase(foo.begin());
-      }
-    }
-
-    bool ProducedBySI(Edge *edge, std::vector<Node *> &children){
-      if(LeafMap.find(edge->Parent) == LeafMap.end()) return false;
-      Node *other = LeafMap[edge->Parent];
-      if(other->Outgoing->map != edge) return false;
-      std::vector<Node *> &ochs = other->Outgoing->Children;
-      for(unsigned i = 0; i < children.size(); i++)
-	if(ochs[i] != children[i]) return false;
-      return true;
-    }
-
-    /** Add a candidate for expansion, but not if Stratified inlining has already
-	produced it */
-
-    void AddCandidate(Edge *edge, std::vector<Node *> &children){
-      if(StratifiedInlining && ProducedBySI(edge,children))
-	return;
-      candidates.push_back(Candidate());
-      candidates.back().edge = edge;
-      candidates.back().Children = children;
-    }
-
-    /** Generate candidates for expansion, given a vector of candidate
-	sets for each argument position.  This recursively produces
-	the cross product.
-    */
-    void GenCandidatesRec(int pos, Edge *edge,
-		     const std::vector<std::vector<Node *> > &vec,
-		     std::vector<Node *> &children){
-      if(pos == (int)vec.size()){
-	AddCandidate(edge,children);
-      }
-      else {
-	for(unsigned i = 0; i < vec[pos].size(); i++){
-	  children[pos] = vec[pos][i];
-	  GenCandidatesRec(pos+1,edge,vec,children);
-	}
-      }
-    }
-
-    /** Setup for above recursion. */
-    void GenCandidates(int pos, Edge *edge,
-			  const std::vector<std::vector<Node *> > &vec){
-      std::vector<Node *> children(vec.size());
-      GenCandidatesRec(0,edge,vec,children);
-    }
-
-    /** Expand a node. We find all the candidates for expansion using
-	this node and other already expanded nodes. This is a little
-	tricky, since a node may be used for multiple argument
-	positions of an edge, and we don't want to produce duplicates.
-    */
-
-#ifndef NEW_EXPAND
-    void ExpandNode(Node *node){
-      std::vector<Edge *> &nedges = edges_by_child[node->map];
-      for(unsigned i = 0; i < nedges.size(); i++){
-	Edge *edge = nedges[i];
-	for(unsigned npos = 0; npos < edge->Children.size(); ++npos){
-	  if(edge->Children[npos] == node->map){
-	    std::vector<std::vector<Node *> > vec(edge->Children.size());
-	    vec[npos].push_back(node);
-	    for(unsigned j = 0; j < edge->Children.size(); j++){
-	      if(j != npos){
-		std::vector<Node *> &insts = insts_of_node[edge->Children[j]];
-		for(unsigned k = 0; k < insts.size(); k++)
-		  if(indset->Candidate(insts[k]))
-		    vec[j].push_back(insts[k]);
-	      }
-	      if(j < npos && edge->Children[j] == node->map)
-		vec[j].push_back(node);
-	    }
-	    GenCandidates(0,edge,vec);
-	  }
-	}
-      }
-      unexpanded.erase(node);
-      insts_of_node[node->map].push_back(node);
-    }
-#else
-    /** If the current proposed solution is not inductive,
-	use the induction failure to generate candidates for extension. */
-    void ExpandNode(Node *node){
-      unexpanded.erase(node);
-      insts_of_node[node->map].push_back(node);
-      timer_start("GenCandIndFailUsing");
-      std::vector<Edge *> &nedges = edges_by_child[node->map];
-      for(unsigned i = 0; i < nedges.size(); i++){
-	Edge *edge = nedges[i];
-	slvr.push();
-	RPFP *checker = new RPFP(rpfp->ls);
-	Node *root = CheckerJustForEdge(edge,checker,true);
-	if(root){
-	  expr using_cond = ctx.bool_val(false);
-	  for(unsigned npos = 0; npos < edge->Children.size(); ++npos)
-	    if(edge->Children[npos] == node->map)
-	      using_cond = using_cond || checker->Localize(root->Outgoing->Children[npos]->Outgoing,NodeMarker(node));
-	  slvr.add(using_cond);
-	  if(checker->Check(root) != unsat){
-	    Candidate candidate;
-	    ExtractCandidateFromCex(edge,checker,root,candidate);
-	    reporter->InductionFailure(edge,candidate.Children);
-	    candidates.push_back(candidate);
-	  }
-	}
-	slvr.pop(1);
-	delete checker;
-      }
-      timer_stop("GenCandIndFailUsing");
-    }
-#endif
-    
-    void ExpandNodeFromOther(Node *node, Node *other){
-      std::vector<Edge *> &in = other->Incoming;
-      for(unsigned i = 0; i < in.size(); i++){
-	Edge *edge = in[i];
-	Candidate cand;
-	cand.edge = edge->map;
-	cand.Children = edge->Children;
-	for(unsigned j = 0; j < cand.Children.size(); j++)
-	  if(cand.Children[j] == other)
-	    cand.Children[j] = node;
-	candidates.push_front(cand);
-      }
-      // unexpanded.erase(node);
-      // insts_of_node[node->map].push_back(node);
-    }
-
-    /** Expand a node based on some uncovered node it dominates.
-	This pushes cahdidates onto the *front* of the candidate
-	queue, so these expansions are done depth-first. */
-    bool ExpandNodeFromCoverFail(Node *node){
-      if(!node->Outgoing || node->Outgoing->Children.size() == 0)
-	return false;
-      Node *other = indset->GetSimilarNode(node);
-      if(!other)
-	return false;
-#ifdef UNDERAPPROX_NODES
-      Node *under_node = CreateUnderapproxNode(node);
-      underapprox_map[under_node] = node;
-      indset->CoverByNode(node,under_node);
-      ExpandNodeFromOther(under_node,other);
-      ExpandNode(under_node);
-#else
-      ExpandNodeFromOther(node,other);
-      unexpanded.erase(node);
-      insts_of_node[node->map].push_back(node);
-#endif
-      return true;
-    }
-      
-    
-    /** Make a boolean variable to act as a "marker" for a node. */
-    expr NodeMarker(Node *node){
-      std::string name = std::string("@m_") + string_of_int(node->number);
-      return ctx.constant(name.c_str(),ctx.bool_sort());
-    }
-
-    /** Union the annotation of dst into src. If with_markers is
-	true, we conjoin the annotation formula of dst with its
-	marker. This allows us to discover which disjunct is
-	true in a satisfying assignment. */
-    void UnionAnnotations(RPFP::Transformer &dst, Node *src, bool with_markers = false){
-      if(!with_markers)
-	dst.UnionWith(src->Annotation);
-      else {
-	RPFP::Transformer t = src->Annotation;
-	t.Formula = t.Formula && NodeMarker(src);
-	dst.UnionWith(t);
-      }
-    }
-
-    void GenNodeSolutionFromIndSet(Node *node, RPFP::Transformer &annot, bool with_markers = false){
-      annot.SetEmpty();
-      std::vector<Node *> &insts = insts_of_node[node];
-      for(unsigned j = 0; j < insts.size(); j++)
-	if(indset->Contains(insts[j]))
-	  UnionAnnotations(annot,insts[j],with_markers);
-      annot.Simplify();
-    }    
-
-    /** Generate a proposed solution of the input RPFP from
-	the unwinding, by unioning the instances of each node. */
-    void GenSolutionFromIndSet(bool with_markers = false){
-      for(unsigned i = 0; i < nodes.size(); i++){
-	Node *node = nodes[i];
-	GenNodeSolutionFromIndSet(node,node->Annotation,with_markers);
-      }
-    }
-
-#ifdef BOUNDED
-    bool NodePastRecursionBound(Node *node){
-      if(RecursionBound < 0) return false;
-      NodeToCounter &backs = back_edges[node];
-      for(NodeToCounter::iterator it = backs.begin(), en = backs.end(); it != en; ++it){
-	if(it->second.val > RecursionBound)
-	  return true;
-      }
-      return false;
-    }
-#endif
-
-    /** Test whether a given extension candidate actually represents
-	an induction failure. Right now we approximate this: if
-	the resulting node in the unwinding could be labeled false,
-	it clearly is not an induction failure. */
-
-    bool CandidateFeasible(const Candidate &cand){
-      if(!FeasibleEdges) return true;
-      timer_start("CandidateFeasible");
-      RPFP *checker = new RPFP(rpfp->ls);
-      // std::cout << "Checking feasibility of extension " << cand.edge->Parent->number << std::endl;
-      checker->Push();
-      std::vector<Node *> chs(cand.Children.size());
-      Node *root = checker->CloneNode(cand.edge->Parent);
-#ifdef BOUNDED
-      for(unsigned i = 0; i < cand.Children.size(); i++)
-	if(NodePastRecursionBound(cand.Children[i])){
-	  timer_stop("CandidateFeasible");
-	  return false;
-	}
-#endif      
-#ifdef NEW_CAND_SEL
-      GenNodeSolutionFromIndSet(cand.edge->Parent,root->Bound);
-#else
-      root->Bound.SetEmpty();
-#endif
-      checker->AssertNode(root);
-      for(unsigned i = 0; i < cand.Children.size(); i++)
-	chs[i] = checker->CloneNode(cand.Children[i]);
-      Edge *e = checker->CreateEdge(root,cand.edge->F,chs);
-      checker->AssertEdge(e,0,true);
-      // std::cout << "Checking SAT: " << e->dual << std::endl;
-      bool res = checker->Check(root) != unsat;
-      // std::cout << "Result: " << res << std::endl;
-      if(!res)reporter->Reject(cand.edge,cand.Children);
-      checker->Pop(1);
-      delete checker;
-      timer_stop("CandidateFeasible");
-      return res;
-    }
-
-
-    hash_map<Node *, int> TopoSort;
-    int TopoSortCounter;
-    std::vector<Edge *> SortedEdges;
-    
-    void DoTopoSortRec(Node *node){
-      if(TopoSort.find(node) != TopoSort.end())
-	return;
-      TopoSort[node] = INT_MAX;  // just to break cycles
-      Edge *edge = node->Outgoing; // note, this is just *one* outgoing edge
-      if(edge){
-	std::vector<Node *> &chs = edge->Children;
-	for(unsigned i = 0; i < chs.size(); i++)
-	  DoTopoSortRec(chs[i]);
-      }
-      TopoSort[node] = TopoSortCounter++;
-      SortedEdges.push_back(edge);
-    }
-
-    void DoTopoSort(){
-      TopoSort.clear();
-      SortedEdges.clear();
-      TopoSortCounter = 0;
-      for(unsigned i = 0; i < nodes.size(); i++)
-	DoTopoSortRec(nodes[i]);
-    }
-
-    
-    int StratifiedLeafCount;
-
-#ifdef NEW_STRATIFIED_INLINING	
-
-    /** Stratified inlining builds an initial layered unwinding before
-	switching to the LAWI strategy. Currently the number of layers
-	is one. Only nodes that are the targets of back edges are
-	consider to be leaves. This assumes we have already computed a
-	topological sort.
-    */
-
-    bool DoStratifiedInlining(){
-      DoTopoSort();
-      int depth = 1; // TODO: make this an option
-      std::vector<hash_map<Node *,Node *> > unfolding_levels(depth+1);
-      for(int level = 1; level <= depth; level++)
-	for(unsigned i = 0; i < SortedEdges.size(); i++){
-	  Edge *edge = SortedEdges[i];
-	  Node *parent = edge->Parent;
-	  std::vector<Node *> &chs = edge->Children;
-	  std::vector<Node *> my_chs(chs.size());
-	  for(unsigned j = 0; j < chs.size(); j++){
-	    Node *child = chs[j];
-	    int ch_level = TopoSort[child] >= TopoSort[parent] ? level-1 : level;
-	    if(unfolding_levels[ch_level].find(child) == unfolding_levels[ch_level].end()){
-	      if(ch_level == 0) 
-		unfolding_levels[0][child] = CreateLeaf(child);
-	      else
-		throw InternalError("in levelized unwinding");
-	    }
-	    my_chs[j] = unfolding_levels[ch_level][child];
-	  }
-	  Candidate cand; cand.edge = edge; cand.Children = my_chs;
-	  Node *new_node;
-	  bool ok = Extend(cand,new_node);
-	  MarkExpanded(new_node); // we don't expand here -- just mark it done
-	  if(!ok) return false; // got a counterexample
-	  unfolding_levels[level][parent] = new_node;
-	}
-      return true;
-    }
-
-    Node *CreateLeaf(Node *node){
-      RPFP::Node *nchild = CreateNodeInstance(node);
-      MakeLeaf(nchild, /* do_not_expand = */ true);
-      nchild->Annotation.SetEmpty();
-      return nchild;
-    }      
-
-    void MarkExpanded(Node *node){
-      if(unexpanded.find(node) != unexpanded.end()){
-	unexpanded.erase(node);
-	insts_of_node[node->map].push_back(node);
-      }
-    }
-
-#else
-
-    /** In stratified inlining, we build the unwinding from the bottom
-	down, trying to satisfy the node bounds. We do this as a pre-pass,
-	limiting the expansion. If we get a counterexample, we are done,
-	else we continue as usual expanding the unwinding upward.
-    */
-
-    bool DoStratifiedInlining(){
-      timer_start("StratifiedInlining");
-      DoTopoSort();
-      for(unsigned i = 0; i < leaves.size(); i++){
-	Node *node = leaves[i];
-	bool res = SatisfyUpperBound(node);
-	if(!res){
-	  timer_stop("StratifiedInlining");
-	  return false;
-	}
-      }
-      // don't leave any dangling nodes!
-#ifndef EFFORT_BOUNDED_STRAT
-      for(unsigned i = 0; i < leaves.size(); i++)
-	if(!leaves[i]->Outgoing)
-	  MakeLeaf(leaves[i],true);    
-#endif
-      timer_stop("StratifiedInlining");
-      return true;
-    }
-    
-#endif
-
-    /** Here, we do the downward expansion for stratified inlining */
-
-    hash_map<Node *, Node *> LeafMap, StratifiedLeafMap;
-    
-    Edge *GetNodeOutgoing(Node *node, int last_decs = 0){
-      if(overapproxes.find(node) == overapproxes.end()) return node->Outgoing; /* already expanded */
-      overapproxes.erase(node);
-#ifdef EFFORT_BOUNDED_STRAT
-      if(last_decs > 5000){
-	// RPFP::Transformer save = node->Annotation;
-	node->Annotation.SetEmpty();
-	Edge *e = unwinding->CreateLowerBoundEdge(node);
-	// node->Annotation = save;
-	insts_of_node[node->map].push_back(node);
-	// std::cout << "made leaf: " << node->number << std::endl;
-	return e;
-      }
-#endif
-      Edge *edge = node->map->Outgoing;
-      std::vector<Node *> &chs = edge->Children;
-
-      // make sure we don't create a covered node in this process!
-
-      for(unsigned i = 0; i < chs.size(); i++){
-	Node *child = chs[i];
-	if(TopoSort[child] < TopoSort[node->map]){
-	  Node *leaf = LeafMap[child];
-	  if(!indset->Contains(leaf)){
-	    node->Outgoing->F.Formula = ctx.bool_val(false); // make this a proper leaf, else bogus cex
-	    return node->Outgoing;
-	  }
-	}
-      }
-
-      std::vector<Node *> nchs(chs.size());
-      for(unsigned i = 0; i < chs.size(); i++){
-	Node *child = chs[i];
-	if(TopoSort[child] < TopoSort[node->map]){
-	  Node *leaf = LeafMap[child];
-	  nchs[i] = leaf;
-	  if(unexpanded.find(leaf) != unexpanded.end()){
-	    unexpanded.erase(leaf);
-	    insts_of_node[child].push_back(leaf);
-	  }
-	}
-	else {
-	  if(StratifiedLeafMap.find(child) == StratifiedLeafMap.end()){
-	    RPFP::Node *nchild = CreateNodeInstance(child,StratifiedLeafCount--);
-	    MakeLeaf(nchild);
-	    nchild->Annotation.SetEmpty();
-	    StratifiedLeafMap[child] = nchild;
-	    indset->SetDominated(nchild);
-	  }
-	  nchs[i] = StratifiedLeafMap[child];
-	}
-      }
-      CreateEdgeInstance(edge,node,nchs);
-      reporter->Extend(node);
-      return node->Outgoing;
-    }
-
-    void SetHeuristicOldNode(Node *node){
-      LocalHeuristic *h = dynamic_cast<LocalHeuristic *>(heuristic);
-      if(h)
-	h->SetOldNode(node);
-    }
-
-    /** This does the actual solving work. We try to generate
-	candidates for extension. If we succed, we extend the
-	unwinding. If we fail, we have a solution. */
-    bool SolveMain(){
-      if(StratifiedInlining && !DoStratifiedInlining())
-	return false;
-#ifdef BOUNDED
-      DoTopoSort();
-#endif
-      while(true){
-	timer_start("ProduceCandidatesForExtension");
-	ProduceCandidatesForExtension();
-	timer_stop("ProduceCandidatesForExtension");
-	if(candidates.empty()){
-	  GenSolutionFromIndSet();
-	  return true;
-	}
-	Candidate cand = candidates.front();
-	candidates.pop_front();
-	if(CandidateFeasible(cand)){
-	  Node *new_node;
-	  if(!Extend(cand,new_node))
-	    return false;
-#ifdef EARLY_EXPAND
-	  TryExpandNode(new_node);
-#endif
-	}
-      }
-    }
-
-    // hack: put something local into the underapproximation formula
-    // without this, interpolants can be pretty bad
-    void AddThing(expr &conj){
-      std::string name = "@thing";
-      expr thing = ctx.constant(name.c_str(),ctx.bool_sort());
-      if(conj.is_app() && conj.decl().get_decl_kind() == And){
-	std::vector<expr> conjs(conj.num_args()+1);
-	for(unsigned i = 0; i+1 < conjs.size(); i++)
-	  conjs[i] = conj.arg(i);
-	conjs[conjs.size()-1] = thing;
-	conj = rpfp->conjoin(conjs);
-      }
-    }
-	
-
-    Node *CreateUnderapproxNode(Node *node){
-      // cex.get_tree()->ComputeUnderapprox(cex.get_root(),0);
-      RPFP::Node *under_node = CreateNodeInstance(node->map /* ,StratifiedLeafCount-- */);
-      under_node->Annotation.IntersectWith(cex.get_root()->Underapprox);
-      AddThing(under_node->Annotation.Formula);
-      Edge *e = unwinding->CreateLowerBoundEdge(under_node);
-      under_node->Annotation.SetFull(); // allow this node to cover others
-      back_edges[under_node] = back_edges[node];
-      e->map = 0;
-      reporter->Extend(under_node);
-      return under_node;
-    }
-    
-    /** Try to prove a conjecture about a node. If successful
-	update the unwinding annotation appropriately. */
-    bool ProveConjecture(Node *node, const RPFP::Transformer &t,Node *other = 0, Counterexample *_cex = 0){
-      reporter->Conjecture(node,t);
-      timer_start("ProveConjecture");
-      RPFP::Transformer save = node->Bound;
-      node->Bound.IntersectWith(t);
-
-#ifndef LOCALIZE_CONJECTURES
-      bool ok = SatisfyUpperBound(node);
-#else
-      SetHeuristicOldNode(other);
-      bool ok = SatisfyUpperBound(node);
-      SetHeuristicOldNode(0);
-#endif      
-
-      if(ok){
-	timer_stop("ProveConjecture");
-	return true;
-      }
-#ifdef UNDERAPPROX_NODES
-      if(UseUnderapprox && last_decisions > 500){
-	std::cout << "making an underapprox\n";
-	ExpandNodeFromCoverFail(node);
-      }
-#endif
-      if(_cex) (*_cex).swap(cex); // return the cex if asked
-      cex.clear();                // throw away the useless cex
-      node->Bound = save; // put back original bound
-      timer_stop("ProveConjecture");
-      return false;
-    }
-
-    /** If a node is part of the inductive subset, expand it.
-	We ask the inductive subset to exclude the node if possible.
-     */
-    void TryExpandNode(RPFP::Node *node){
-      if(indset->Close(node)) return;
-      if(!NoConj && indset->Conjecture(node)){
-#ifdef UNDERAPPROX_NODES
-	/* TODO: temporary fix. this prevents an infinite loop in case
-	   the node is covered by multiple others. This should be
-	   removed when covering by a set is implemented.
-	*/ 
-	if(indset->Contains(node)){
-	  unexpanded.erase(node);
-	  insts_of_node[node->map].push_back(node);
-	}
-#endif
-	return; 
-      }
-#ifdef UNDERAPPROX_NODES
-      if(!indset->Contains(node))
-	return; // could be covered by an underapprox node
-#endif
-      indset->Add(node);
-#if defined(CANDS_FROM_COVER_FAIL) && !defined(UNDERAPPROX_NODES)
-      if(ExpandNodeFromCoverFail(node))
-	return;
-#endif
-      ExpandNode(node);
-    }
-
-    /** Make the conjunction of markers for all (expanded) instances of
-        a node in the input RPFP. */
-    expr AllNodeMarkers(Node *node){
-      expr res = ctx.bool_val(true);
-      std::vector<Node *> &insts = insts_of_node[node];
-      for(int k = insts.size()-1; k >= 0; k--)
-	res = res && NodeMarker(insts[k]);
-      return res;
-    }
-
-    void RuleOutNodesPastBound(Node *node, RPFP::Transformer &t){
-#ifdef BOUNDED
-      if(RecursionBound < 0)return;
-      std::vector<Node *> &insts = insts_of_node[node];
-      for(unsigned i = 0; i < insts.size(); i++)
-	if(NodePastRecursionBound(insts[i]))
-	  t.Formula = t.Formula && !NodeMarker(insts[i]);
-#endif
-    }
-  
-    
-    void GenNodeSolutionWithMarkersAux(Node *node, RPFP::Transformer &annot, expr &marker_disjunction){
-#ifdef BOUNDED
-      if(RecursionBound >= 0 && NodePastRecursionBound(node))
-	return;
-#endif
-      RPFP::Transformer temp = node->Annotation;
-      expr marker = NodeMarker(node);
-      temp.Formula = (!marker || temp.Formula);
-      annot.IntersectWith(temp);
-      marker_disjunction = marker_disjunction || marker;
-    }
-
-    bool GenNodeSolutionWithMarkers(Node *node, RPFP::Transformer &annot, bool expanded_only = false){
-      bool res = false;
-      annot.SetFull();
-      expr marker_disjunction = ctx.bool_val(false);
-      std::vector<Node *> &insts = expanded_only ? insts_of_node[node] : all_of_node[node];
-      for(unsigned j = 0; j < insts.size(); j++){
-	Node *node = insts[j];
-	if(indset->Contains(insts[j])){
-	  GenNodeSolutionWithMarkersAux(node, annot, marker_disjunction); res = true;
-	}
-      }
-      annot.Formula = annot.Formula && marker_disjunction;
-      annot.Simplify();
-      return res;
-    }    
-
-    /** Make a checker to determine if an edge in the input RPFP
-	is satisfied. */
-    Node *CheckerJustForEdge(Edge *edge, RPFP *checker, bool expanded_only = false){
-      Node *root = checker->CloneNode(edge->Parent);
-      GenNodeSolutionFromIndSet(edge->Parent, root->Bound);
-      if(root->Bound.IsFull())
-	return 0;
-      checker->AssertNode(root);
-      std::vector<Node *> cs;
-      for(unsigned j = 0; j < edge->Children.size(); j++){
-	Node *oc = edge->Children[j];
-	Node *nc = checker->CloneNode(oc);
-        if(!GenNodeSolutionWithMarkers(oc,nc->Annotation,expanded_only))
-	  return 0;
-	Edge *e = checker->CreateLowerBoundEdge(nc);
-	checker->AssertEdge(e);
-	cs.push_back(nc);
-      }
-      checker->AssertEdge(checker->CreateEdge(root,edge->F,cs));
-      return root;
-    }
-
-#ifndef MINIMIZE_CANDIDATES_HARDER
-
-#if 0
-    /** Make a checker to detheermine if an edge in the input RPFP
-	is satisfied. */
-    Node *CheckerForEdge(Edge *edge, RPFP *checker){
-      Node *root = checker->CloneNode(edge->Parent);
-      root->Bound = edge->Parent->Annotation;
-      root->Bound.Formula = (!AllNodeMarkers(edge->Parent)) || root->Bound.Formula;
-      checker->AssertNode(root);
-      std::vector<Node *> cs;
-      for(unsigned j = 0; j < edge->Children.size(); j++){
-	Node *oc = edge->Children[j];
-	Node *nc = checker->CloneNode(oc);
-	nc->Annotation = oc->Annotation;
-	RuleOutNodesPastBound(oc,nc->Annotation);
-	Edge *e = checker->CreateLowerBoundEdge(nc);
-	checker->AssertEdge(e);
-	cs.push_back(nc);
-      }
-      checker->AssertEdge(checker->CreateEdge(root,edge->F,cs));
-      return root;
-    }
-  
-#else
-    /** Make a checker to determine if an edge in the input RPFP
-	is satisfied. */
-    Node *CheckerForEdge(Edge *edge, RPFP *checker){
-      Node *root = checker->CloneNode(edge->Parent);
-      GenNodeSolutionFromIndSet(edge->Parent, root->Bound);
-#if 0
-      if(root->Bound.IsFull())
-	return = 0;
-#endif
-      checker->AssertNode(root);
-      std::vector<Node *> cs;
-      for(unsigned j = 0; j < edge->Children.size(); j++){
-	Node *oc = edge->Children[j];
-	Node *nc = checker->CloneNode(oc);
-        GenNodeSolutionWithMarkers(oc,nc->Annotation,true);
-	Edge *e = checker->CreateLowerBoundEdge(nc);
-	checker->AssertEdge(e);
-	cs.push_back(nc);
-      }
-      checker->AssertEdge(checker->CreateEdge(root,edge->F,cs));
-      return root;
-    }
-#endif
-
-    /** If an edge is not satisfied, produce an extension candidate
-        using instances of its children that violate the parent annotation.
-	We find these using the marker predicates. */
-    void ExtractCandidateFromCex(Edge *edge, RPFP *checker, Node *root, Candidate &candidate){
-      candidate.edge = edge;
-      for(unsigned j = 0; j < edge->Children.size(); j++){
-	Node *node = root->Outgoing->Children[j];
-	Edge *lb = node->Outgoing;
-	std::vector<Node *> &insts = insts_of_node[edge->Children[j]];
-#ifndef MINIMIZE_CANDIDATES
-	for(int k = insts.size()-1; k >= 0; k--)
-#else
-	  for(unsigned k = 0; k < insts.size(); k++)
-#endif
-	{
-	  Node *inst = insts[k];
-	  if(indset->Contains(inst)){
-	    if(checker->Empty(node) || 
-	       eq(lb ? checker->Eval(lb,NodeMarker(inst)) : checker->dualModel.eval(NodeMarker(inst)),ctx.bool_val(true))){
-	      candidate.Children.push_back(inst);
-	      goto next_child;
-	    }
-	  }
-	}
-	throw InternalError("No candidate from induction failure");
-      next_child:;
-      }
-    }
-#else
-
-
-    /** Make a checker to determine if an edge in the input RPFP
-	is satisfied. */
-    Node *CheckerForEdge(Edge *edge, RPFP *checker){
-      Node *root = checker->CloneNode(edge->Parent);
-      GenNodeSolutionFromIndSet(edge->Parent, root->Bound);
-      if(root->Bound.IsFull())
-	return = 0;
-      checker->AssertNode(root);
-      std::vector<Node *> cs;
-      for(unsigned j = 0; j < edge->Children.size(); j++){
-	Node *oc = edge->Children[j];
-	Node *nc = checker->CloneNode(oc);
-        GenNodeSolutionWithMarkers(oc,nc->Annotation,true);
-	Edge *e = checker->CreateLowerBoundEdge(nc);
-	checker->AssertEdge(e);
-	cs.push_back(nc);
-      }
-      checker->AssertEdge(checker->CreateEdge(root,edge->F,cs));
-      return root;
-    }
-
-    /** If an edge is not satisfied, produce an extension candidate
-        using instances of its children that violate the parent annotation.
-	We find these using the marker predicates. */
-    void ExtractCandidateFromCex(Edge *edge, RPFP *checker, Node *root, Candidate &candidate){
-      candidate.edge = edge;
-      std::vector<expr> assumps;
-      for(unsigned j = 0; j < edge->Children.size(); j++){
-	Edge *lb = root->Outgoing->Children[j]->Outgoing;
-	std::vector<Node *> &insts = insts_of_node[edge->Children[j]];
-	for(unsigned k = 0; k < insts.size(); k++)
-	  {
-	    Node *inst = insts[k];
-	    expr marker = NodeMarker(inst);
-	    if(indset->Contains(inst)){
-	      if(checker->Empty(lb->Parent) || 
-		 eq(checker->Eval(lb,marker),ctx.bool_val(true))){
-		candidate.Children.push_back(inst);
-		assumps.push_back(checker->Localize(lb,marker));
-		goto next_child;
-	      }
-	      assumps.push_back(checker->Localize(lb,marker));
-	      if(checker->CheckUpdateModel(root,assumps) != unsat){
-		candidate.Children.push_back(inst);
-		goto next_child;
-	      }
-	      assumps.pop_back();
-	    }
-	  }
-	throw InternalError("No candidate from induction failure");
-      next_child:;
-      }
-    }
-
-#endif
-
-
-    Node *CheckerForEdgeClone(Edge *edge, RPFP_caching *checker){
-      Edge *gen_cands_edge = checker->GetEdgeClone(edge);
-      Node *root = gen_cands_edge->Parent;
-      root->Outgoing = gen_cands_edge;
-      GenNodeSolutionFromIndSet(edge->Parent, root->Bound);
-#if 0
-      if(root->Bound.IsFull())
-	return = 0;
-#endif
-      checker->AssertNode(root);
-      for(unsigned j = 0; j < edge->Children.size(); j++){
-	Node *oc = edge->Children[j];
-	Node *nc = gen_cands_edge->Children[j];
-        GenNodeSolutionWithMarkers(oc,nc->Annotation,true);
-      }
-      checker->AssertEdge(gen_cands_edge,1,true);
-      return root;
-    }
-
-    /** If the current proposed solution is not inductive,
-	use the induction failure to generate candidates for extension. */
-    void GenCandidatesFromInductionFailure(bool full_scan = false){
-      timer_start("GenCandIndFail");
-      GenSolutionFromIndSet(true /* add markers */);
-      for(unsigned i = 0; i < edges.size(); i++){
-	Edge *edge = edges[i];
-	if(!full_scan && updated_nodes.find(edge->Parent) == updated_nodes.end())
-	  continue;
-#ifndef USE_NEW_GEN_CANDS
-	slvr.push();
-	RPFP *checker = new RPFP(rpfp->ls);
-	Node *root = CheckerForEdge(edge,checker);
-	if(checker->Check(root) != unsat){
-	  Candidate candidate;
-	  ExtractCandidateFromCex(edge,checker,root,candidate);
-	  reporter->InductionFailure(edge,candidate.Children);
-	  candidates.push_back(candidate);
-	}
-	slvr.pop(1);
-	delete checker;
-#else
-	RPFP_caching::scoped_solver_for_edge ssfe(gen_cands_rpfp,edge,true /* models */, true /*axioms*/);
-	gen_cands_rpfp->Push();
-	Node *root = CheckerForEdgeClone(edge,gen_cands_rpfp);
-	if(gen_cands_rpfp->Check(root) != unsat){
-	  Candidate candidate;
-	  ExtractCandidateFromCex(edge,gen_cands_rpfp,root,candidate);
-	  reporter->InductionFailure(edge,candidate.Children);
-	  candidates.push_back(candidate);
-	}
-	gen_cands_rpfp->Pop(1);
-#endif
-      }
-      updated_nodes.clear();
-      timer_stop("GenCandIndFail");
-#ifdef CHECK_CANDS_FROM_IND_SET
-      for(std::list<Candidate>::iterator it = candidates.begin(), en = candidates.end(); it != en; ++it){
-	if(!CandidateFeasible(*it))
-	  throw "produced infeasible candidate";
-      }
-#endif
-      if(!full_scan && candidates.empty()){
-	reporter->Message("No candidates from updates. Trying full scan.");
-	GenCandidatesFromInductionFailure(true);
-      }
-    }
-
-#ifdef CANDS_FROM_UPDATES
-    /** If the given edge is not inductive in the current proposed solution,
-	use the induction failure to generate candidates for extension. */
-    void GenCandidatesFromEdgeInductionFailure(RPFP::Edge *edge){
-      GenSolutionFromIndSet(true /* add markers */);
-      for(unsigned i = 0; i < edges.size(); i++){
-	slvr.push();
-	Edge *edge = edges[i];
-	RPFP *checker = new RPFP(rpfp->ls);
-	Node *root = CheckerForEdge(edge,checker);
-	if(checker->Check(root) != unsat){
-	  Candidate candidate;
-	  ExtractCandidateFromCex(edge,checker,root,candidate);
-	  reporter->InductionFailure(edge,candidate.Children);
-	  candidates.push_back(candidate);
-	}
-	slvr.pop(1);
-	delete checker;
-      }
-    }
-#endif
-
-    /** Find the unexpanded nodes in the inductive subset. */
-    void FindNodesToExpand(){
-      for(Unexpanded::iterator it = unexpanded.begin(), en = unexpanded.end(); it != en; ++it){
-	Node *node = *it;
-	if(indset->Candidate(node))
-	  to_expand.push_back(node);
-      }
-    }
-
-    /** Try to create some extension candidates from the unexpanded
-	nodes. */
-    void ProduceSomeCandidates(){
-      while(candidates.empty() && !to_expand.empty()){
-	Node *node = to_expand.front();
-	to_expand.pop_front();
-	TryExpandNode(node);
-      }
-    }
-  
-    std::list<Candidate> postponed_candidates;
-
-    /** Try to produce some extension candidates, first from unexpanded
-	nides, and if this fails, from induction failure. */
-    void ProduceCandidatesForExtension(){
-      if(candidates.empty())
-	ProduceSomeCandidates();
-      while(candidates.empty()){
-	FindNodesToExpand();
-	if(to_expand.empty()) break;
-	ProduceSomeCandidates();
-      }
-      if(candidates.empty()){
-#ifdef DEPTH_FIRST_EXPAND
-	if(postponed_candidates.empty()){
-	  GenCandidatesFromInductionFailure();
-	  postponed_candidates.swap(candidates);
-	}
-	if(!postponed_candidates.empty()){
-	  candidates.push_back(postponed_candidates.front());
-	  postponed_candidates.pop_front();
-	}
-#else
-	GenCandidatesFromInductionFailure();
-#endif
-      }
-    }
-
-    bool Update(Node *node, const RPFP::Transformer &fact, bool eager=false){
-      if(!node->Annotation.SubsetEq(fact)){
-	reporter->Update(node,fact,eager);
-	indset->Update(node,fact);
-	updated_nodes.insert(node->map);
-	node->Annotation.IntersectWith(fact);
-	return true;
-      }
-      return false;
-    }
-    
-    bool UpdateNodeToNode(Node *node, Node *top){
-      return Update(node,top->Annotation);
-    }
-
-    /** Update the unwinding solution, using an interpolant for the
-	derivation tree. */
-    void UpdateWithInterpolant(Node *node, RPFP *tree, Node *top){
-      if(top->Outgoing)
-	for(unsigned i = 0; i < top->Outgoing->Children.size(); i++)
-	  UpdateWithInterpolant(node->Outgoing->Children[i],tree,top->Outgoing->Children[i]);
-      UpdateNodeToNode(node, top);
-      heuristic->Update(node);
-    }
-
-    /** Update unwinding lower bounds, using a counterexample. */
-
-    void UpdateWithCounterexample(Node *node, RPFP *tree, Node *top){
-      if(top->Outgoing)
-	for(unsigned i = 0; i < top->Outgoing->Children.size(); i++)
-	  UpdateWithCounterexample(node->Outgoing->Children[i],tree,top->Outgoing->Children[i]);
-      if(!top->Underapprox.SubsetEq(node->Underapprox)){
-	reporter->UpdateUnderapprox(node,top->Underapprox);
-	// indset->Update(node,top->Annotation);
-	node->Underapprox.UnionWith(top->Underapprox);
-        heuristic->Update(node);
-      }
-    }
-
-  /** Try to update the unwinding to satisfy the upper bound of a
-      node. */
-    bool SatisfyUpperBound(Node *node){
-      if(node->Bound.IsFull()) return true;
-#ifdef PROPAGATE_BEFORE_CHECK
-      Propagate();
-#endif
-      reporter->Bound(node);
-      int start_decs = rpfp->CumulativeDecisions();
-      DerivationTree *dtp = new DerivationTreeSlow(this,unwinding,reporter,heuristic,FullExpand);
-      DerivationTree &dt = *dtp;
-      bool res = dt.Derive(unwinding,node,UseUnderapprox);
-      int end_decs = rpfp->CumulativeDecisions();
-      // std::cout << "decisions: " << (end_decs - start_decs)  << std::endl;
-      last_decisions = end_decs - start_decs;
-      if(res){
-	cex.set(dt.tree,dt.top); // note tree is now owned by cex
-	if(UseUnderapprox){
-	  UpdateWithCounterexample(node,dt.tree,dt.top);
-	}
-      }
-      else {
-	UpdateWithInterpolant(node,dt.tree,dt.top);
-	delete dt.tree;
-      }
-      delete dtp;
-      return !res;
-    }
-    
-    /* For a given nod in the unwinding, get conjectures from the
-       proposers and check them locally. Update the node with any true
-       conjectures.
-     */
-
-    void DoEagerDeduction(Node *node){
-      for(unsigned i = 0; i < proposers.size(); i++){
-	const std::vector<RPFP::Transformer> &conjectures = proposers[i]->Propose(node);
-	for(unsigned j = 0; j < conjectures.size(); j++){ 
-	  const RPFP::Transformer &conjecture = conjectures[j];
-	  RPFP::Transformer bound(conjecture);
-	  std::vector<expr> conj_vec;
-	  unwinding->CollectConjuncts(bound.Formula,conj_vec);
-	  for(unsigned k = 0; k < conj_vec.size(); k++){
-	    bound.Formula = conj_vec[k];
-	    if(CheckEdgeCaching(node->Outgoing,bound) == unsat)
-	      Update(node,bound, /* eager = */ true);
-	    //else
-	    //std::cout << "conjecture failed\n";
-	  }
-	}
-      }
-    }
-
-      
-    check_result CheckEdge(RPFP *checker, Edge *edge){
-      Node *root = edge->Parent;
-      checker->Push();
-      checker->AssertNode(root);
-      checker->AssertEdge(edge,1,true);
-      check_result res = checker->Check(root);
-      checker->Pop(1);
-      return res;
-    }
-
-    check_result CheckEdgeCaching(Edge *unwinding_edge, const RPFP::Transformer &bound){
-
-      // use a dedicated solver for this edge
-      // TODO: can this mess be hidden somehow?
-
-      RPFP_caching *checker = gen_cands_rpfp; // TODO: a good choice?
-      Edge *edge = unwinding_edge->map; // get the edge in the original RPFP
-      RPFP_caching::scoped_solver_for_edge ssfe(checker,edge,true /* models */, true /*axioms*/);
-      Edge *checker_edge = checker->GetEdgeClone(edge);
-      
-      // copy the annotations and bound to the clone
-      Node *root = checker_edge->Parent;
-      root->Bound = bound;
-      for(unsigned j = 0; j < checker_edge->Children.size(); j++){
-	Node *oc = unwinding_edge->Children[j];
-	Node *nc = checker_edge->Children[j];
-	nc->Annotation = oc->Annotation;
-      }
-      
-      return CheckEdge(checker,checker_edge);
-    }
-
-
-    /* If the counterexample derivation is partial due to
-       use of underapproximations, complete it. */
-
-    void BuildFullCex(Node *node){
-      DerivationTree dt(this,unwinding,reporter,heuristic,FullExpand); 
-      bool res = dt.Derive(unwinding,node,UseUnderapprox,true); // build full tree
-      if(!res) throw "Duality internal error in BuildFullCex";
-      cex.set(dt.tree,dt.top);
-    }
-    
-    void UpdateBackEdges(Node *node){
-#ifdef BOUNDED
-      std::vector<Node *> &chs = node->Outgoing->Children;
-      for(unsigned i = 0; i < chs.size(); i++){
-	Node *child = chs[i];
-	bool is_back = TopoSort[child->map] >= TopoSort[node->map];
-	NodeToCounter &nov = back_edges[node];
-	NodeToCounter chv = back_edges[child];
-	if(is_back)
-	  chv[child->map].val++;
-	for(NodeToCounter::iterator it = chv.begin(), en = chv.end(); it != en; ++it){
-	  Node *back = it->first;
-	  Counter &c = nov[back];
-	  c.val = std::max(c.val,it->second.val);
-	}
-      }
-#endif
-    }
-
-    /** Extend the unwinding, keeping it solved. */
-    bool Extend(Candidate &cand, Node *&node){
-      timer_start("Extend");
-      node = CreateNodeInstance(cand.edge->Parent);
-      CreateEdgeInstance(cand.edge,node,cand.Children);
-      UpdateBackEdges(node);
-      reporter->Extend(node);
-      DoEagerDeduction(node); // first be eager...
-      bool res = SatisfyUpperBound(node); // then be lazy
-      if(res) indset->CloseDescendants(node);
-      else {
-#ifdef UNDERAPPROX_NODES
-	ExpandUnderapproxNodes(cex.get_tree(), cex.get_root());
-#endif
-	if(UseUnderapprox) BuildFullCex(node);
-	timer_stop("Extend");
-	return res;
-      }
-      timer_stop("Extend");
-      return res;
-    }
-
-    void ExpandUnderapproxNodes(RPFP *tree, Node *root){
-      Node *node = root->map;
-      if(underapprox_map.find(node) != underapprox_map.end()){
-	RPFP::Transformer cnst = root->Annotation;
-	tree->EvalNodeAsConstraint(root, cnst);
-	cnst.Complement();
-	Node *orig = underapprox_map[node];
-	RPFP::Transformer save = orig->Bound;
-	orig->Bound = cnst;
-	DerivationTree dt(this,unwinding,reporter,heuristic,FullExpand);
-	bool res = dt.Derive(unwinding,orig,UseUnderapprox,true,tree);
-	if(!res){
-	  UpdateWithInterpolant(orig,dt.tree,dt.top);
-	  throw "bogus underapprox!";
-	}
-	ExpandUnderapproxNodes(tree,dt.top);
-      }
-      else if(root->Outgoing){
-	std::vector<Node *> &chs = root->Outgoing->Children;
-	for(unsigned i = 0; i < chs.size(); i++)
-	  ExpandUnderapproxNodes(tree,chs[i]);
-      }
-    }
-
-    // Propagate conjuncts up the unwinding
-    void Propagate(){
-      reporter->Message("beginning propagation");
-      timer_start("Propagate");
-      std::vector<Node *> sorted_nodes = unwinding->nodes;
-      std::sort(sorted_nodes.begin(),sorted_nodes.end(),std::less<Node *>()); // sorts by sequence number
-      hash_map<Node *,std::set<expr> > facts;
-      for(unsigned i = 0; i < sorted_nodes.size(); i++){
-	Node *node = sorted_nodes[i];
-	std::set<expr> &node_facts = facts[node->map];
-	if(!(node->Outgoing && indset->Contains(node)))
-	  continue;
-	std::vector<expr> conj_vec;
-	unwinding->CollectConjuncts(node->Annotation.Formula,conj_vec);
-	std::set<expr> conjs;
-	std::copy(conj_vec.begin(),conj_vec.end(),std::inserter(conjs,conjs.begin()));
-	if(!node_facts.empty()){
-	  RPFP *checker = new RPFP(rpfp->ls);
-	  slvr.push();
-	  Node *root = checker->CloneNode(node);
-	  Edge *edge = node->Outgoing;
-	  // checker->AssertNode(root);
-	  std::vector<Node *> cs;
-	  for(unsigned j = 0; j < edge->Children.size(); j++){
-	    Node *oc = edge->Children[j];
-	    Node *nc = checker->CloneNode(oc);
-	    nc->Annotation = oc->Annotation; // is this needed?
-	    cs.push_back(nc);
-	  }
-	  Edge *checker_edge = checker->CreateEdge(root,edge->F,cs); 
-	  checker->AssertEdge(checker_edge, 0, true, false);
-	  std::vector<expr> propagated;
-	  for(std::set<expr> ::iterator it = node_facts.begin(), en = node_facts.end(); it != en;){
-	    const expr &fact = *it;
-	    if(conjs.find(fact) == conjs.end()){
-	      root->Bound.Formula = fact;
-	      slvr.push();
-	      checker->AssertNode(root);
-	      check_result res = checker->Check(root);
-	      slvr.pop();
-	      if(res != unsat){
-		std::set<expr> ::iterator victim = it;
-		++it;
-		node_facts.erase(victim); // if it ain't true, nix it
-		continue;
-	      }
-	      propagated.push_back(fact);
-	    }
-	    ++it;
-	  }
-	  slvr.pop();
-	  for(unsigned i = 0; i < propagated.size(); i++){
-	    root->Annotation.Formula = propagated[i];
-	    UpdateNodeToNode(node,root);
-	  }
-	  delete checker;
-	}
-	for(std::set<expr> ::iterator it = conjs.begin(), en = conjs.end(); it != en; ++it){
-	  expr foo = *it;
-	  node_facts.insert(foo);
-	}
-      }
-      timer_stop("Propagate");
-    }
-
-    /** This class represents a derivation tree. */
-    class DerivationTree {
-    public:
-
-      virtual ~DerivationTree(){}
-
-      DerivationTree(Duality *_duality, RPFP *rpfp, Reporter *_reporter, Heuristic *_heuristic, bool _full_expand) 
-	: slvr(rpfp->slvr()),
-	  ctx(rpfp->ctx)
-      {
-	duality = _duality;
-	reporter = _reporter;
-	heuristic = _heuristic; 
-        full_expand = _full_expand;
-      }
-
-      Duality *duality;
-      Reporter *reporter;
-      Heuristic *heuristic;
-      solver &slvr;
-      context &ctx;
-      RPFP *tree; 
-      RPFP::Node *top;
-      std::list<RPFP::Node *> leaves;
-      bool full_expand;
-      bool underapprox; 
-      bool constrained;
-      bool false_approx; 
-      std::vector<Node *> underapprox_core;
-      int start_decs, last_decs;
-
-      /* We build derivation trees in one of three modes:
-
-	 1) In normal mode, we build the full tree without considering
-	 underapproximations.
-
-	 2) In underapprox mode, we use underapproximations to cut off
-	 the tree construction. THis means the resulting tree may not
-	 be complete.
-
-	 3) In constrained mode, we build the full tree but use
-	 underapproximations as upper bounds. This mode is used to
-	 complete the partial derivation constructed in underapprox
-	 mode.
-      */	 
-
-      bool Derive(RPFP *rpfp, RPFP::Node *root, bool _underapprox, bool _constrained = false, RPFP *_tree = 0){
-	underapprox = _underapprox;
-	constrained = _constrained;
-	false_approx = true;
-	timer_start("Derive");
-#ifndef USE_CACHING_RPFP
-	tree = _tree ? _tree : new RPFP(rpfp->ls);
-#else
-	RPFP::LogicSolver *cache_ls = new RPFP::iZ3LogicSolver(ctx);
-	cache_ls->slvr->push();
-	tree = _tree ? _tree : new RPFP_caching(cache_ls);
-#endif
-        tree->HornClauses = rpfp->HornClauses;
-	tree->Push(); // so we can clear out the solver later when finished
-	top = CreateApproximatedInstance(root);
-	tree->AssertNode(top); // assert the negation of the top-level spec
-	timer_start("Build");
-	bool res = Build();
-	heuristic->Done();
-	timer_stop("Build");
-	timer_start("Pop");
-	tree->Pop(1);
-	timer_stop("Pop");
-#ifdef USE_CACHING_RPFP
-	cache_ls->slvr->pop(1);
-	delete cache_ls;
-	tree->ls = rpfp->ls;
-#endif
-	timer_stop("Derive");
-	return res;
-      }
-
-#define WITH_CHILDREN
-
-      void InitializeApproximatedInstance(RPFP::Node *to){
-	to->Annotation = to->map->Annotation;
-#ifndef WITH_CHILDREN
-	tree->CreateLowerBoundEdge(to);
-#endif
-	leaves.push_back(to);
-      }
-
-      Node *CreateApproximatedInstance(RPFP::Node *from){
-	Node *to = tree->CloneNode(from);
-	InitializeApproximatedInstance(to);
-	return to;
-      }
-
-      bool CheckWithUnderapprox(){
-	timer_start("CheckWithUnderapprox");
-	std::vector<Node *> leaves_vector(leaves.size());
-	std::copy(leaves.begin(),leaves.end(),leaves_vector.begin());
-	check_result res = tree->Check(top,leaves_vector);
-	timer_stop("CheckWithUnderapprox");
-	return res != unsat;
-      }
-
-      virtual bool Build(){
-#ifdef EFFORT_BOUNDED_STRAT
-	start_decs = tree->CumulativeDecisions();
-#endif
-	while(ExpandSomeNodes(true)); // do high-priority expansions
-	while (true)
-	{
-#ifndef WITH_CHILDREN
-	  timer_start("asserting leaves");
-	  timer_start("pushing");
-	  tree->Push();
-	  timer_stop("pushing");
-	  for(std::list<RPFP::Node *>::iterator it = leaves.begin(), en = leaves.end(); it != en; ++it)
-	    tree->AssertEdge((*it)->Outgoing,1);    // assert the overapproximation, and keep it past pop
-	  timer_stop("asserting leaves");
-	  lbool res = tree->Solve(top, 2);            // incremental solve, keep interpolants for two pops
-	  timer_start("popping leaves");
-	  tree->Pop(1);
-	  timer_stop("popping leaves");
-#else
-	  lbool res;
-	  if((underapprox || false_approx) && top->Outgoing && CheckWithUnderapprox()){
-	    if(constrained) goto expand_some_nodes;   // in constrained mode, keep expanding
-	    goto we_are_sat;                          // else if underapprox is sat, we stop
-	  }
-	  // tree->Check(top);
-	  res = tree->Solve(top, 1);            // incremental solve, keep interpolants for one pop
-#endif
-	  if (res == l_false)
-	    return false;
-
-	  expand_some_nodes:
-	  if(ExpandSomeNodes())
-	    continue;
-
-	  we_are_sat:
-	  if(underapprox && !constrained){
-	    timer_start("ComputeUnderapprox");
-	    tree->ComputeUnderapprox(top,1);
-	    timer_stop("ComputeUnderapprox");
-	  }
-	  else {
-#ifdef UNDERAPPROX_NODES
-#ifndef SKIP_UNDERAPPROX_NODES
-	    timer_start("ComputeUnderapprox");
-	    tree->ComputeUnderapprox(top,1);
-	    timer_stop("ComputeUnderapprox");
-#endif
-#endif
-	  }
-	  return true;
-	}
-      }
-
-      virtual void ExpandNode(RPFP::Node *p){
-	// tree->RemoveEdge(p->Outgoing);
-	Edge *ne = p->Outgoing;
-	if(ne) {
-	  // reporter->Message("Recycling edge...");
-	  std::vector<RPFP::Node *> &cs = ne->Children;
-	  for(unsigned i = 0; i < cs.size(); i++)
-	    InitializeApproximatedInstance(cs[i]);
-	  // ne->dual = expr();
-	}
-	else {
-	  Edge *edge = duality->GetNodeOutgoing(p->map,last_decs);
-	  std::vector<RPFP::Node *> &cs = edge->Children;
-	  std::vector<RPFP::Node *> children(cs.size());
-	  for(unsigned i = 0; i < cs.size(); i++)
-	    children[i] = CreateApproximatedInstance(cs[i]);
-	  ne = tree->CreateEdge(p, p->map->Outgoing->F, children);
-	  ne->map = p->map->Outgoing->map;
-	}
-#ifndef WITH_CHILDREN
-	tree->AssertEdge(ne);  // assert the edge in the solver
-#else
-	tree->AssertEdge(ne,0,!full_expand,(underapprox || false_approx));  // assert the edge in the solver
-#endif
-	reporter->Expand(ne);
-      }
-
-#define      UNDERAPPROXCORE
-#ifndef UNDERAPPROXCORE
-      void ExpansionChoices(std::set<Node *> &best){
-	std::set<Node *> choices;
-	for(std::list<RPFP::Node *>::iterator it = leaves.begin(), en = leaves.end(); it != en; ++it)
-	  if (!tree->Empty(*it)) // if used in the counter-model
-	    choices.insert(*it);
-	heuristic->ChooseExpand(choices, best);
-      }
-#else
-#if 0
-
-      void ExpansionChoices(std::set<Node *> &best){
-	std::vector <Node *> unused_set, used_set;
-	std::set<Node *> choices;
-	for(std::list<RPFP::Node *>::iterator it = leaves.begin(), en = leaves.end(); it != en; ++it){
-	  Node *n = *it;
-	  if (!tree->Empty(n))
-	    used_set.push_back(n);
-	  else
-	    unused_set.push_back(n);
-	}
-	if(tree->Check(top,unused_set) == unsat)
-	  throw "error in ExpansionChoices";
-	for(unsigned i = 0; i < used_set.size(); i++){
-	  Node *n = used_set[i];
-	  unused_set.push_back(n);
-	  if(!top->Outgoing || tree->Check(top,unused_set) == unsat){
-	    unused_set.pop_back();
-	    choices.insert(n);
-	  }
-	  else
-	    std::cout << "Using underapprox of " << n->number << std::endl;
-	}
-	heuristic->ChooseExpand(choices, best);
-      }
-#else
-      void ExpansionChoicesFull(std::set<Node *> &best, bool high_priority, bool best_only = false){
-	std::set<Node *> choices;
-	for(std::list<RPFP::Node *>::iterator it = leaves.begin(), en = leaves.end(); it != en; ++it)
-	  if (high_priority || !tree->Empty(*it)) // if used in the counter-model
-	    choices.insert(*it);
-	heuristic->ChooseExpand(choices, best, high_priority, best_only);
-      }
-
-      void ExpansionChoicesRec(std::vector <Node *> &unused_set, std::vector <Node *> &used_set, 
-			       std::set<Node *> &choices, int from, int to){
-	if(from == to) return;
-	int orig_unused = unused_set.size();
-	unused_set.resize(orig_unused + (to - from));
-	std::copy(used_set.begin()+from,used_set.begin()+to,unused_set.begin()+orig_unused);
-	if(!top->Outgoing || tree->Check(top,unused_set) == unsat){
-	  unused_set.resize(orig_unused);
-	  if(to - from == 1){
-#if 1	    
-	    std::cout << "Not using underapprox of " << used_set[from] ->number << std::endl;
-#endif
-	    choices.insert(used_set[from]);
-	  }
-	  else {
-	    int mid = from + (to - from)/2;
-	    ExpansionChoicesRec(unused_set, used_set, choices, from, mid);
-	    ExpansionChoicesRec(unused_set, used_set, choices, mid, to);
-	  }
-	}
-	else {
-#if 1
-	  std::cout << "Using underapprox of ";
-	  for(int i = from; i < to; i++){
-	    std::cout << used_set[i]->number << " ";
-	    if(used_set[i]->map->Underapprox.IsEmpty())
-	      std::cout << "(false!) ";
-	  }
-	  std::cout  << std::endl;
-#endif
-	}
-      }
-      
-      std::set<Node *> old_choices;
-
-      void ExpansionChoices(std::set<Node *> &best, bool high_priority, bool best_only = false){
-	if(!underapprox || constrained || high_priority){
-	  ExpansionChoicesFull(best, high_priority,best_only);
-	  return;
-	}
-	std::vector <Node *> unused_set, used_set;
-	std::set<Node *> choices;
-	for(std::list<RPFP::Node *>::iterator it = leaves.begin(), en = leaves.end(); it != en; ++it){
-	  Node *n = *it;
-	  if (!tree->Empty(n)){
-	    if(old_choices.find(n) != old_choices.end() || n->map->Underapprox.IsEmpty())
-	      choices.insert(n);
-	    else
-	      used_set.push_back(n);
-	  }
-	  else
-	    unused_set.push_back(n);
-	}
-	if(tree->Check(top,unused_set) == unsat)
-	  throw "error in ExpansionChoices";
-	ExpansionChoicesRec(unused_set, used_set, choices, 0, used_set.size());
-	old_choices = choices;
-	heuristic->ChooseExpand(choices, best, high_priority);
-      }
-#endif
-#endif
-      
-      bool ExpandSomeNodes(bool high_priority = false, int max = INT_MAX){
-#ifdef EFFORT_BOUNDED_STRAT
-	last_decs = tree->CumulativeDecisions() - start_decs;
-#endif
-	timer_start("ExpandSomeNodes");
-	timer_start("ExpansionChoices");
-	std::set<Node *> choices;
-	ExpansionChoices(choices,high_priority,max != INT_MAX);
-	timer_stop("ExpansionChoices");
-	std::list<RPFP::Node *> leaves_copy = leaves; // copy so can modify orig
-	leaves.clear();
-	int count = 0;
-	for(std::list<RPFP::Node *>::iterator it = leaves_copy.begin(), en = leaves_copy.end(); it != en; ++it){
-	  if(choices.find(*it) != choices.end() && count < max){
-	    count++;
-	    ExpandNode(*it);
-	  }
-	  else leaves.push_back(*it);
-	}
-	timer_stop("ExpandSomeNodes");
-	return !choices.empty();
-      }
-
-      void RemoveExpansion(RPFP::Node *p){
-	Edge *edge = p->Outgoing;
-	Node *parent = edge->Parent; 
-#ifndef KEEP_EXPANSIONS
-	std::vector<RPFP::Node *> cs = edge->Children;
-	tree->DeleteEdge(edge);
-	for(unsigned i = 0; i < cs.size(); i++)
-	  tree->DeleteNode(cs[i]);
-#endif
-	leaves.push_back(parent);
-      }
-      
-      // remove all the descendants of tree root (but not root itself)
-      void RemoveTree(RPFP *tree, RPFP::Node *root){
-	Edge *edge = root->Outgoing;
-	std::vector<RPFP::Node *> cs = edge->Children;
-	tree->DeleteEdge(edge);
-	for(unsigned i = 0; i < cs.size(); i++){
-	  RemoveTree(tree,cs[i]);
-	  tree->DeleteNode(cs[i]);
-	}
-      }
-    };
-
-    class DerivationTreeSlow : public DerivationTree {
-    public:
-      
-      struct stack_entry {
-	unsigned level; // SMT solver stack level
-	std::vector<Node *> expansions;
-      };
-
-      std::vector<stack_entry> stack;
-
-      hash_map<Node *, expr> updates;
-
-      DerivationTreeSlow(Duality *_duality, RPFP *rpfp, Reporter *_reporter, Heuristic *_heuristic, bool _full_expand) 
-	: DerivationTree(_duality, rpfp, _reporter, _heuristic, _full_expand) {
-	stack.push_back(stack_entry());
-      }
-
-      struct DoRestart {};
-
-      virtual bool Build(){
-	while (true) {
-	  try {
-	    return BuildMain();
-	  }
-	  catch (const DoRestart &) {
-	    // clear the statck and try again
-	    updated_nodes.clear();
-	    while(stack.size() > 1)
-	      PopLevel();
-	    reporter->Message("restarted");
-	  }
-	}
-      }
-
-      bool BuildMain(){
-
-	stack.back().level = tree->slvr().get_scope_level();
-	bool was_sat = true;
-	int update_failures = 0;
-
-	while (true)
-	{
-	  lbool res;
-
-	  unsigned slvr_level = tree->slvr().get_scope_level();
-	  if(slvr_level != stack.back().level)
-	    throw "stacks out of sync!";
-	  reporter->Depth(stack.size());
-
-	  //	  res = tree->Solve(top, 1);            // incremental solve, keep interpolants for one pop
-	  check_result foo = tree->Check(top);
-	  res = foo == unsat ? l_false : l_true;
-
-	  if (res == l_false) {
-	    if (stack.empty()) // should never happen
-	      return false;
-	    
-	    {
-	      std::vector<Node *> &expansions = stack.back().expansions;
-	      int update_count = 0;
-	      for(unsigned i = 0; i < expansions.size(); i++){
-		Node *node = expansions[i];
-		tree->SolveSingleNode(top,node);
-#ifdef NO_GENERALIZE
-		node->Annotation.Formula = tree->RemoveRedundancy(node->Annotation.Formula).simplify();
-#else
-		try {
-		  if(expansions.size() == 1 && NodeTooComplicated(node))
-		    SimplifyNode(node);
-		  else
-		    node->Annotation.Formula = tree->RemoveRedundancy(node->Annotation.Formula).simplify();
-		  Generalize(node);
-		}
-		catch(const RPFP::Bad &){
-		  // bad interpolants can get us here
-		  throw DoRestart();
-		}
-#endif
-		if(RecordUpdate(node))
-		  update_count++;
-		else
-		  heuristic->Update(node->map); // make it less likely to expand this node in future
-	      }
-	      if(update_count == 0){
-		if(was_sat){
-		  update_failures++;
-		  if(update_failures > 10)
-		    throw Incompleteness();
-		}
-		reporter->Message("backtracked without learning");
-	      }
-	      else update_failures = 0;
-	    }
-	    tree->ComputeProofCore(); // need to compute the proof core before popping solver
-	    bool propagated = false;
-	    while(1) {
-	      bool prev_level_used = LevelUsedInProof(stack.size()-2); // need to compute this before pop
-	      PopLevel();
-	      if(stack.size() == 1)break;
-	      if(prev_level_used){
-		Node *node = stack.back().expansions[0];
-#ifndef NO_PROPAGATE
-		if(!Propagate(node)) break;
-#endif
-		if(!RecordUpdate(node)) break; // shouldn't happen!
-		RemoveUpdateNodesAtCurrentLevel(); // this level is about to be deleted -- remove its children from update list
-		propagated = true;
-		continue;
-	      }
-	      if(propagated) break;  // propagation invalidates the proof core, so disable non-chron backtrack
-	      RemoveUpdateNodesAtCurrentLevel(); // this level is about to be deleted -- remove its children from update list
-	      std::vector<Node *> &unused_ex = stack.back().expansions;
-	      for(unsigned i = 0; i < unused_ex.size(); i++)
-		heuristic->Update(unused_ex[i]->map); // make it less likely to expand this node in future
-	    } 
-	    HandleUpdatedNodes();
-	    if(stack.size() == 1){
-	      if(top->Outgoing)
-		tree->DeleteEdge(top->Outgoing); // in case we kept the tree
-	      return false;
-	    }
-	    was_sat = false;
-	  }
-	  else {
-	    was_sat = true;
-	    tree->Push();
-	    std::vector<Node *> &expansions = stack.back().expansions;
-#ifndef NO_DECISIONS
-	    for(unsigned i = 0; i < expansions.size(); i++){
-	      tree->FixCurrentState(expansions[i]->Outgoing);
-	    }
-#endif
-#if 0
-	    if(tree->slvr().check() == unsat)
-	      throw "help!";
-#endif
-	    int expand_max = 1;
-	    if(0&&duality->BatchExpand){
-	      int thing = stack.size() * 0.1;
-	      expand_max = std::max(1,thing);
-	      if(expand_max > 1)
-		std::cout << "foo!\n";
-	    }
-
-	    if(ExpandSomeNodes(false,expand_max))
-	      continue;
-	    tree->Pop(1);
-	    while(stack.size() > 1){
-	      tree->Pop(1);	
-	      stack.pop_back();
-	    }
-	    return true;
-	  }
-	}
-      }
-      
-      void PopLevel(){
-	std::vector<Node *> &expansions = stack.back().expansions;
-	tree->Pop(1);	
-	hash_set<Node *> leaves_to_remove;
-	for(unsigned i = 0; i < expansions.size(); i++){
-	  Node *node = expansions[i];
-	  //	      if(node != top)
-	  //		tree->ConstrainParent(node->Incoming[0],node);
-	  std::vector<Node *> &cs = node->Outgoing->Children;
-	  for(unsigned i = 0; i < cs.size(); i++){
-	    leaves_to_remove.insert(cs[i]);
-	    UnmapNode(cs[i]);
-	    if(std::find(updated_nodes.begin(),updated_nodes.end(),cs[i]) != updated_nodes.end())
-	      throw "help!";
-	  }
-	}
-	RemoveLeaves(leaves_to_remove); // have to do this before actually deleting the children
-	for(unsigned i = 0; i < expansions.size(); i++){
-	  Node *node = expansions[i];
-	  RemoveExpansion(node);
-	}
-	stack.pop_back();
-      }
-	
-      bool NodeTooComplicated(Node *node){
-	int ops = tree->CountOperators(node->Annotation.Formula);
-	if(ops > 10) return true;
-	node->Annotation.Formula = tree->RemoveRedundancy(node->Annotation.Formula).simplify();
-	return tree->CountOperators(node->Annotation.Formula) > 3;
-      }
-
-      void SimplifyNode(Node *node){
-	// have to destroy the old proof to get a new interpolant
-	timer_start("SimplifyNode");
-	tree->PopPush();
-	try {
-	  tree->InterpolateByCases(top,node);
-	}
-	catch(const RPFP::Bad&){
-	  timer_stop("SimplifyNode");
-	  throw RPFP::Bad();
-	}
-	timer_stop("SimplifyNode");
-      }
-
-      bool LevelUsedInProof(unsigned level){
-	std::vector<Node *> &expansions = stack[level].expansions;
-	for(unsigned i = 0; i < expansions.size(); i++)
-	  if(tree->EdgeUsedInProof(expansions[i]->Outgoing))
-	    return true;
-	return false;
-      }
-
-      void RemoveUpdateNodesAtCurrentLevel() {
-	for(std::list<Node *>::iterator it = updated_nodes.begin(), en = updated_nodes.end(); it != en;){
-	  Node *node = *it;
-	  if(AtCurrentStackLevel(node->Incoming[0]->Parent)){
-	    std::list<Node *>::iterator victim = it;
-	    ++it;
-	    updated_nodes.erase(victim);
-	  }
-	  else
-	    ++it;
-	}
-      }
-
-      void RemoveLeaves(hash_set<Node *> &leaves_to_remove){
-	std::list<RPFP::Node *> leaves_copy;
-	leaves_copy.swap(leaves);
-	for(std::list<RPFP::Node *>::iterator it = leaves_copy.begin(), en = leaves_copy.end(); it != en; ++it){
-	  if(leaves_to_remove.find(*it) == leaves_to_remove.end())
-	    leaves.push_back(*it);
-	}
-      }
-
-      hash_map<Node *, std::vector<Node *> > node_map;
-      std::list<Node *> updated_nodes;
-
-      virtual void ExpandNode(RPFP::Node *p){
-	stack.push_back(stack_entry());
-	stack.back().level = tree->slvr().get_scope_level();
-	stack.back().expansions.push_back(p);
-	DerivationTree::ExpandNode(p);
-	std::vector<Node *> &new_nodes = p->Outgoing->Children;
-	for(unsigned i = 0; i < new_nodes.size(); i++){
-	  Node *n = new_nodes[i];
-	  node_map[n->map].push_back(n);
-	}
-      }
-
-      bool RecordUpdate(Node *node){
-	bool res = duality->UpdateNodeToNode(node->map,node);
-	if(res){
-	  std::vector<Node *> to_update = node_map[node->map];
-	  for(unsigned i = 0; i < to_update.size(); i++){
-	    Node *node2 = to_update[i];
-	    // maintain invariant that no nodes on updated list are created at current stack level
-	    if(node2 == node || !(node->Incoming.size() > 0 && AtCurrentStackLevel(node2->Incoming[0]->Parent))){
-	      updated_nodes.push_back(node2);
-	      if(node2 != node)
-		node2->Annotation = node->Annotation;
-	    }
-	  }
-	}
-	return res;
-      }
-      
-      void HandleUpdatedNodes(){
-	for(std::list<Node *>::iterator it = updated_nodes.begin(), en = updated_nodes.end(); it != en;){
-	  Node *node = *it;
-	  node->Annotation = node->map->Annotation;
-	  if(node->Incoming.size() > 0)
-	    tree->ConstrainParent(node->Incoming[0],node);
-	  if(AtCurrentStackLevel(node->Incoming[0]->Parent)){
-	    std::list<Node *>::iterator victim = it;
-	    ++it;
-	    updated_nodes.erase(victim);
-	  }
-	  else
-	    ++it;
-	}
-      }
-      
-      bool AtCurrentStackLevel(Node *node){
-	std::vector<Node *> vec = stack.back().expansions;
-	for(unsigned i = 0; i < vec.size(); i++)
-	  if(vec[i] == node)
-	    return true;
-	return false;
-      }
-
-      void UnmapNode(Node *node){
-	std::vector<Node *> &vec = node_map[node->map];
-	for(unsigned i = 0; i < vec.size(); i++){
-	  if(vec[i] == node){
-	    std::swap(vec[i],vec.back());
-	    vec.pop_back();
-	    return;
-	  }
-	}
-	throw "can't unmap node";
-      }
-
-      void Generalize(Node *node){
-#ifndef USE_RPFP_CLONE
-	tree->Generalize(top,node);
-#else
-	RPFP_caching *clone_rpfp = duality->clone_rpfp;
-	if(!node->Outgoing->map) return;
-	Edge *clone_edge = clone_rpfp->GetEdgeClone(node->Outgoing->map);
-	Node *clone_node = clone_edge->Parent;
-	clone_node->Annotation = node->Annotation;
-	for(unsigned i = 0; i < clone_edge->Children.size(); i++)
-	  clone_edge->Children[i]->Annotation = node->map->Outgoing->Children[i]->Annotation;
-	clone_rpfp->GeneralizeCache(clone_edge);
-	node->Annotation = clone_node->Annotation;
-#endif
-      }
-
-      bool Propagate(Node *node){
-#ifdef USE_RPFP_CLONE
-	RPFP_caching *clone_rpfp = duality->clone_rpfp;
-	Edge *clone_edge = clone_rpfp->GetEdgeClone(node->Outgoing->map);
-	Node *clone_node = clone_edge->Parent;
-	clone_node->Annotation = node->map->Annotation;
-	for(unsigned i = 0; i < clone_edge->Children.size(); i++)
-	  clone_edge->Children[i]->Annotation = node->map->Outgoing->Children[i]->Annotation;
-	bool res = clone_rpfp->PropagateCache(clone_edge);
-	if(res)
-	  node->Annotation = clone_node->Annotation;
-	return res;
-#else
-	return false;
-#endif
-      }
-
-    };
-
-
-    class Covering {
-
-      struct cover_info {
-	Node *covered_by;
-	std::list<Node *> covers;
-	bool dominated;
-	std::set<Node *> dominates;
-	cover_info(){
-	  covered_by = 0;
-	  dominated = false;
-	}
-      };
-
-      typedef hash_map<Node *,cover_info> cover_map;
-      cover_map cm;
-      Duality *parent;
-      bool some_updates;
-
-#define NO_CONJ_ON_SIMPLE_LOOPS
-#ifdef NO_CONJ_ON_SIMPLE_LOOPS
-      hash_set<Node *> simple_loops;
-#endif
-
-      Node *&covered_by(Node *node){
-	return cm[node].covered_by;
-      }
-
-      std::list<Node *> &covers(Node *node){
-	return cm[node].covers;
-      }
-
-      std::vector<Node *> &insts_of_node(Node *node){
-	return parent->insts_of_node[node];
-      }
-
-      Reporter *reporter(){
-	return parent->reporter;
-      }
-
-      std::set<Node *> &dominates(Node *x){
-	return cm[x].dominates;
-      }
-      
-      bool dominates(Node *x, Node *y){
-	std::set<Node *> &d = cm[x].dominates;
-	return d.find(y) != d.end();
-      }
-
-      bool &dominated(Node *x){
-	return cm[x].dominated;
-      }
-
-    public:
-
-      Covering(Duality *_parent){
-	parent = _parent;
-	some_updates = false;
-
-#ifdef NO_CONJ_ON_SIMPLE_LOOPS
-	hash_map<Node *,std::vector<Edge *> > outgoing;
-	for(unsigned i = 0; i < parent->rpfp->edges.size(); i++)
-	  outgoing[parent->rpfp->edges[i]->Parent].push_back(parent->rpfp->edges[i]);
-	for(unsigned i = 0; i < parent->rpfp->nodes.size(); i++){
-	  Node * node = parent->rpfp->nodes[i];
-	  std::vector<Edge *> &outs = outgoing[node];
-	  if(outs.size() == 2){
-	    for(int j = 0; j < 2; j++){
-	      Edge *loop_edge = outs[j];
-	      if(loop_edge->Children.size() == 1 && loop_edge->Children[0] == loop_edge->Parent)
-		simple_loops.insert(node);
-	    }
-	  }
-	}
-#endif	
-
-      }
-      
-      bool IsCoveredRec(hash_set<Node *> &memo, Node *node){
-	if(memo.find(node) != memo.end())
-	  return false;
-	memo.insert(node);
-	if(covered_by(node)) return true;
-	for(unsigned i = 0; i < node->Outgoing->Children.size(); i++)
-	  if(IsCoveredRec(memo,node->Outgoing->Children[i]))
-	    return true;
-	return false;
-      }
-      
-      bool IsCovered(Node *node){
-	hash_set<Node *> memo;
-	return IsCoveredRec(memo,node);
-      }
-
-#ifndef UNDERAPPROX_NODES
-      void RemoveCoveringsBy(Node *node){
-	std::list<Node *> &cs = covers(node);
-	for(std::list<Node *>::iterator it = cs.begin(), en = cs.end(); it != en; it++){
-	  covered_by(*it) = 0;
-	  reporter()->RemoveCover(*it,node);
-	}
-	cs.clear();
-      }
-#else
-      void RemoveCoveringsBy(Node *node){
-	std::vector<Node *> &cs = parent->all_of_node[node->map];
-	for(std::vector<Node *>::iterator it = cs.begin(), en = cs.end(); it != en; it++){
-	  Node *other = *it;
-	  if(covered_by(other) && CoverOrder(node,other)){
-	    covered_by(other) = 0;
-	    reporter()->RemoveCover(*it,node);
-	  }
-	}
-      }
-#endif
-
-      void RemoveAscendantCoveringsRec(hash_set<Node *> &memo, Node *node){
-	if(memo.find(node) != memo.end())
-	  return;
-	memo.insert(node);
-	RemoveCoveringsBy(node);
-	for(std::vector<Edge *>::iterator it = node->Incoming.begin(), en = node->Incoming.end(); it != en; ++it)
-	  RemoveAscendantCoveringsRec(memo,(*it)->Parent);
-      }
-
-      void RemoveAscendantCoverings(Node *node){
-	hash_set<Node *> memo;
-	RemoveAscendantCoveringsRec(memo,node);
-      }
-
-      bool CoverOrder(Node *covering, Node *covered){
-#ifdef UNDERAPPROX_NODES
-	if(parent->underapprox_map.find(covered) != parent->underapprox_map.end())
-	  return false;
-	if(parent->underapprox_map.find(covering) != parent->underapprox_map.end())
-	  return covering->number < covered->number || parent->underapprox_map[covering] == covered;
-#endif	
-	return covering->number < covered->number;
-      }
-
-      bool CheckCover(Node *covered, Node *covering){
-	return
-	  CoverOrder(covering,covered) 
-	  && covered->Annotation.SubsetEq(covering->Annotation)
-	  && !IsCovered(covering);
-      }
-      
-      bool CoverByNode(Node *covered, Node *covering){
-	if(CheckCover(covered,covering)){
-	  covered_by(covered) = covering;
-	  covers(covering).push_back(covered);
-	  std::vector<Node *> others; others.push_back(covering);
-	  reporter()->AddCover(covered,others);
-	  RemoveAscendantCoverings(covered);
-	  return true;
-	}
-	else
-	  return false;
-      }
-
-#ifdef UNDERAPPROX_NODES
-      bool CoverByAll(Node *covered){
-	RPFP::Transformer all = covered->Annotation;
-	all.SetEmpty();
-	std::vector<Node *> &insts = parent->insts_of_node[covered->map];
-	std::vector<Node *> others;
-	for(unsigned i = 0; i < insts.size(); i++){
-	  Node *covering = insts[i];
-	  if(CoverOrder(covering,covered) && !IsCovered(covering)){
-	    others.push_back(covering);
-	    all.UnionWith(covering->Annotation);
-	  }
-	}
-	if(others.size() && covered->Annotation.SubsetEq(all)){
-	  covered_by(covered) = covered; // anything non-null will do
-	  reporter()->AddCover(covered,others);
-	  RemoveAscendantCoverings(covered);
-	  return true;
-	}
-	else
-	  return false;
-      }
-#endif	
-
-      bool Close(Node *node){
-	if(covered_by(node))
-	  return true;
-#ifndef UNDERAPPROX_NODES
-	std::vector<Node *> &insts = insts_of_node(node->map);
-	for(unsigned i = 0; i < insts.size(); i++)
-	  if(CoverByNode(node,insts[i]))
-	    return true;
-#else
-	if(CoverByAll(node))
-	  return true;
-#endif
-	return false;
-      }
-
-      bool CloseDescendantsRec(hash_set<Node *> &memo, Node *node){
-	if(memo.find(node) != memo.end())
-	  return false;
-	for(unsigned i = 0; i < node->Outgoing->Children.size(); i++)
-	  if(CloseDescendantsRec(memo,node->Outgoing->Children[i]))
-	    return true;
-	if(Close(node))
-	  return true;
-	memo.insert(node);
-	return false;
-      }
-      
-      bool CloseDescendants(Node *node){
-	timer_start("CloseDescendants");
-	hash_set<Node *> memo;
-	bool res = CloseDescendantsRec(memo,node);
-	timer_stop("CloseDescendants");
-	return res;
-      }
-
-      bool Contains(Node *node){
-	timer_start("Contains");
-	bool res = !IsCovered(node);
-	timer_stop("Contains");
-	return res;
-      }
-
-      bool Candidate(Node *node){
-	timer_start("Candidate");
-	bool res = !IsCovered(node) && !dominated(node);
-	timer_stop("Candidate");
-	return res;
-      }
-
-      void SetDominated(Node *node){
-	dominated(node) = true;
-      }
-
-      bool CouldCover(Node *covered, Node *covering){
-#ifdef NO_CONJ_ON_SIMPLE_LOOPS
-	// Forsimple loops, we rely on propagation, not covering
-	if(simple_loops.find(covered->map) != simple_loops.end())
-	  return false;
-#endif
-#ifdef UNDERAPPROX_NODES
-	// if(parent->underapprox_map.find(covering) != parent->underapprox_map.end())
-	// return parent->underapprox_map[covering] == covered;
-#endif	
-	if(CoverOrder(covering,covered) 
-	   && !IsCovered(covering)){
-	  RPFP::Transformer f(covering->Annotation); f.SetEmpty();
-#if defined(TOP_DOWN) || defined(EFFORT_BOUNDED_STRAT)
-	  if(parent->StratifiedInlining)
-	    return true;
-#endif
-	  return !covering->Annotation.SubsetEq(f);
-	}
-	return false;
-      }      
-
-      bool ContainsCex(Node *node, Counterexample &cex){
-	expr val = cex.get_tree()->Eval(cex.get_root()->Outgoing,node->Annotation.Formula);
-	return eq(val,parent->ctx.bool_val(true));
-      }
-
-      /** We conjecture that the annotations of similar nodes may be
-	  true of this one. We start with later nodes, on the
-	  principle that their annotations are likely weaker. We save
-	  a counterexample -- if annotations of other nodes are true
-	  in this counterexample, we don't need to check them.
-      */
-
-#ifndef UNDERAPPROX_NODES
-      bool Conjecture(Node *node){
-	std::vector<Node *> &insts = insts_of_node(node->map);
-	Counterexample cex; 
-	for(int i = insts.size() - 1; i >= 0; i--){
-	  Node *other = insts[i];
-	  if(CouldCover(node,other)){
-	    reporter()->Forcing(node,other);
-	    if(cex.get_tree() && !ContainsCex(other,cex))
-	      continue;
-	    cex.clear();
-	    if(parent->ProveConjecture(node,other->Annotation,other,&cex))
-	      if(CloseDescendants(node))
-		return true;
-	  }
-	}
-	cex.clear();
-	return false;
-      }
-#else
-      bool Conjecture(Node *node){
-	std::vector<Node *> &insts = insts_of_node(node->map);
-	Counterexample cex; 
-	RPFP::Transformer Bound = node->Annotation;
-	Bound.SetEmpty();
-	bool some_other = false;
-	for(int i = insts.size() - 1; i >= 0; i--){
-	  Node *other = insts[i];
-	  if(CouldCover(node,other)){
-	    reporter()->Forcing(node,other);
-	    Bound.UnionWith(other->Annotation);
-	    some_other = true;
-	  }
-	}
-	if(some_other && parent->ProveConjecture(node,Bound)){
-	  CloseDescendants(node);
-	  return true;
-	}
-	return false;
-      }
-#endif
-
-      void Update(Node *node, const RPFP::Transformer &update){
-	RemoveCoveringsBy(node);
-	some_updates = true;
-      }
-
-#ifndef UNDERAPPROX_NODES
-      Node *GetSimilarNode(Node *node){
-	if(!some_updates)
-	  return 0;
-	std::vector<Node *> &insts = insts_of_node(node->map);
-	for(int i = insts.size()-1; i >= 0;  i--){
-	  Node *other = insts[i];
-	  if(dominates(node,other))
-	    if(CoverOrder(other,node) 
-	       && !IsCovered(other))
-	      return other;
-	}
-	return 0;
-      }
-#else
-      Node *GetSimilarNode(Node *node){
-	if(!some_updates)
-	  return 0;
-	std::vector<Node *> &insts = insts_of_node(node->map);
-	for(int i = insts.size() - 1; i >= 0; i--){
-	  Node *other = insts[i];
-	  if(CoverOrder(other,node) 
-	     && !IsCovered(other))
-	    return other;
-	}
-	return 0;
-      }
-#endif
-
-      bool Dominates(Node * node, Node *other){
-	if(node == other) return false;
-	if(other->Outgoing->map == 0) return true;
-	if(node->Outgoing->map == other->Outgoing->map){
-	  assert(node->Outgoing->Children.size() == other->Outgoing->Children.size());
-	  for(unsigned i = 0; i < node->Outgoing->Children.size(); i++){
-	    Node *nc = node->Outgoing->Children[i];
-	    Node *oc = other->Outgoing->Children[i];
-	    if(!(nc == oc || oc->Outgoing->map ==0 || dominates(nc,oc)))
-	      return false;
-	  }
-	  return true;
-	}  
-	return false; 
-      }
-
-      void Add(Node *node){
-	std::vector<Node *> &insts = insts_of_node(node->map);
-	for(unsigned i = 0; i < insts.size(); i++){
-	  Node *other = insts[i];
-	  if(Dominates(node,other)){
-	    cm[node].dominates.insert(other);
-	    cm[other].dominated = true;
-	    reporter()->Dominates(node, other);
-	  }
-	}
-      }
-
-    };
-
-    /* This expansion heuristic makes use of a previuosly obtained
-       counterexample as a guide. This is for use in abstraction
-       refinement schemes.*/
-
-    class ReplayHeuristic : public Heuristic {
-
-      Counterexample old_cex;
-    public:
-      ReplayHeuristic(RPFP *_rpfp, Counterexample &_old_cex)
-	: Heuristic(_rpfp)
-      {
-	old_cex.swap(_old_cex); // take ownership from caller
-      }
-
-      ~ReplayHeuristic(){
-      }
-
-      // Maps nodes of derivation tree into old cex
-      hash_map<Node *, Node*> cex_map;
-      
-      void Done() {
-	cex_map.clear();
-	old_cex.clear();
-      }
-
-      void ShowNodeAndChildren(Node *n){
-	std::cout << n->Name.name() << ": ";
-	std::vector<Node *> &chs = n->Outgoing->Children;
-	for(unsigned i = 0; i < chs.size(); i++)
-	  std::cout << chs[i]->Name.name() << " " ;
-	std::cout << std::endl;
-      }
-
-      // HACK: When matching relation names, we drop suffixes used to
-      // make the names unique between runs. For compatibility
-      // with boggie, we drop suffixes beginning with @@
-      std::string BaseName(const std::string &name){
-	int pos = name.find("@@");
-	if(pos >= 1)
-	  return name.substr(0,pos);
-	return name;
-      }
-
-      virtual void ChooseExpand(const std::set<RPFP::Node *> &choices, std::set<RPFP::Node *> &best, bool high_priority, bool best_only){
-	if(!high_priority || !old_cex.get_tree()){
-	  Heuristic::ChooseExpand(choices,best,false);
-	  return;
-	}
-	// first, try to match the derivatino tree nodes to the old cex
-	std::set<Node *> matched, unmatched;
-	for(std::set<Node *>::iterator it = choices.begin(), en = choices.end(); it != en; ++it){
-	  Node *node = (*it);
-	  if(cex_map.empty())
-	    cex_map[node] = old_cex.get_root();  // match the root nodes
-	  if(cex_map.find(node) == cex_map.end()){ // try to match an unmatched node
-	    Node *parent = node->Incoming[0]->Parent; // assumes we are a tree!
-	    if(cex_map.find(parent) == cex_map.end())
-	      throw "catastrophe in ReplayHeuristic::ChooseExpand";
-	    Node *old_parent = cex_map[parent];
-	    std::vector<Node *> &chs = parent->Outgoing->Children;
-	    if(old_parent && old_parent->Outgoing){
-	      std::vector<Node *> &old_chs = old_parent->Outgoing->Children;
-	      for(unsigned i = 0, j=0; i < chs.size(); i++){
-		if(j < old_chs.size() && BaseName(chs[i]->Name.name().str()) == BaseName(old_chs[j]->Name.name().str()))
-		  cex_map[chs[i]] = old_chs[j++];
-		else {
-		  std::cerr << "WARNING: duality: unmatched child: " << chs[i]->Name.name() << std::endl;
-		  cex_map[chs[i]] = 0;
-		}
-	      }
-	      goto matching_done;
-	    }
-	    for(unsigned i = 0; i < chs.size(); i++)
-	      cex_map[chs[i]] = 0;
-	  }
-	matching_done:
-	  Node *old_node = cex_map[node];
-	  if(!old_node)
-	    unmatched.insert(node);
-	  else if(old_cex.get_tree()->Empty(old_node))
-	    unmatched.insert(node);
-	  else
-	    matched.insert(node);
-	}
-	if (matched.empty() && !high_priority)
-	  Heuristic::ChooseExpand(unmatched,best,false);
-	else
-	  Heuristic::ChooseExpand(matched,best,false);
-      }
-    };
-
-
-    class LocalHeuristic : public Heuristic {
-
-      RPFP::Node *old_node;
-    public:
-      LocalHeuristic(RPFP *_rpfp)
-	: Heuristic(_rpfp)
-      {
-	old_node = 0;
-      }
-
-      void SetOldNode(RPFP::Node *_old_node){
-	old_node = _old_node;
-	cex_map.clear();
-      }
-
-      // Maps nodes of derivation tree into old subtree
-      hash_map<Node *, Node*> cex_map;
-      
-      virtual void ChooseExpand(const std::set<RPFP::Node *> &choices, std::set<RPFP::Node *> &best){
-	if(old_node == 0){
-	  Heuristic::ChooseExpand(choices,best);
-	  return;
-	}
-	// first, try to match the derivatino tree nodes to the old cex
-	std::set<Node *> matched, unmatched;
-	for(std::set<Node *>::iterator it = choices.begin(), en = choices.end(); it != en; ++it){
-	  Node *node = (*it);
-	  if(cex_map.empty())
-	    cex_map[node] = old_node;  // match the root nodes
-	  if(cex_map.find(node) == cex_map.end()){ // try to match an unmatched node
-	    Node *parent = node->Incoming[0]->Parent; // assumes we are a tree!
-	    if(cex_map.find(parent) == cex_map.end())
-	      throw "catastrophe in ReplayHeuristic::ChooseExpand";
-	    Node *old_parent = cex_map[parent];
-	    std::vector<Node *> &chs = parent->Outgoing->Children;
-	    if(old_parent && old_parent->Outgoing){
-	      std::vector<Node *> &old_chs = old_parent->Outgoing->Children;
-	      if(chs.size() == old_chs.size()){
-		for(unsigned i = 0; i < chs.size(); i++)
-		  cex_map[chs[i]] = old_chs[i];
-		goto matching_done;
-	      }
-	      else
-		std::cout << "derivation tree does not match old cex" << std::endl;
-	    }
-	    for(unsigned i = 0; i < chs.size(); i++)
-	      cex_map[chs[i]] = 0;
-	  }
-	matching_done:
-	  Node *old_node = cex_map[node];
-	  if(!old_node)
-	    unmatched.insert(node);
-	  else if(old_node != node->map)
-	    unmatched.insert(node);
-	  else
-	    matched.insert(node);
-	}
-	Heuristic::ChooseExpand(unmatched,best);
-      }
-    };
-
-    /** This proposer class generates conjectures based on the
-	unwinding generated by a previous solver. The assumption is
-	that the provious solver was working on a different
-	abstraction of the same system. The trick is to adapt the
-	annotations in the old unwinding to the new predicates.  We
-	start by generating a map from predicates and parameters in
-	the old problem to the new. 
-
-	HACK: mapping is done by cheesy name comparison.
-    */
-    
-    class HistoryProposer : public Proposer
-    {
-      Duality *old_solver;
-      Duality *new_solver;
-      hash_map<Node *, std::vector<RPFP::Transformer> > conjectures;
-
-    public:
-      /** Construct a history solver. */
-      HistoryProposer(Duality *_old_solver, Duality *_new_solver)
-	: old_solver(_old_solver), new_solver(_new_solver) {
-
-	// tricky: names in the axioms may have changed -- map them
-	hash_set<func_decl> &old_constants = old_solver->unwinding->ls->get_constants();
-	hash_set<func_decl> &new_constants = new_solver->rpfp->ls->get_constants();
-	hash_map<std::string,func_decl> cmap;
-        for(hash_set<func_decl>::iterator it = new_constants.begin(), en = new_constants.end(); it != en; ++it)
-	  cmap[GetKey(*it)] = *it;
-	hash_map<func_decl,func_decl> bckg_map;
-        for(hash_set<func_decl>::iterator it = old_constants.begin(), en = old_constants.end(); it != en; ++it){
-	  func_decl f = new_solver->ctx.translate(*it); // move to new context
-	  if(cmap.find(GetKey(f)) != cmap.end())
-	    bckg_map[f] = cmap[GetKey(f)];
-	  // else
-	  //  std::cout << "constant not matched\n";
-	}
-	
-	RPFP *old_unwinding = old_solver->unwinding;
-	hash_map<std::string, std::vector<Node *> > pred_match;
-
-	// index all the predicates in the old unwinding
-	for(unsigned i = 0; i < old_unwinding->nodes.size(); i++){
-	  Node *node = old_unwinding->nodes[i];
-	  std::string key = GetKey(node);
-	  pred_match[key].push_back(node);
-	}
-
-	// match with predicates in the new RPFP
-	RPFP *rpfp = new_solver->rpfp;
-	for(unsigned i = 0; i < rpfp->nodes.size(); i++){
-	  Node *node = rpfp->nodes[i];
-	  std::string key = GetKey(node);
-	  std::vector<Node *> &matches = pred_match[key];
-	  for(unsigned j = 0; j < matches.size(); j++)
-	    MatchNodes(node,matches[j],bckg_map);
-	}
-      }
-      
-      virtual std::vector<RPFP::Transformer> &Propose(Node *node){
-	return conjectures[node->map];
-      }
-
-      virtual ~HistoryProposer(){
-      };
-
-    private:
-      void MatchNodes(Node *new_node, Node *old_node, hash_map<func_decl,func_decl> &bckg_map){
-	if(old_node->Annotation.IsFull())
-	  return; // don't conjecture true!
-	hash_map<std::string, expr> var_match;
-	std::vector<expr> &new_params = new_node->Annotation.IndParams;
-	// Index the new parameters by their keys
-	for(unsigned i = 0; i < new_params.size(); i++)
-	  var_match[GetKey(new_params[i])] = new_params[i];
-	RPFP::Transformer &old = old_node->Annotation;
-	std::vector<expr> from_params = old.IndParams;
-	for(unsigned j = 0; j < from_params.size(); j++)
-	  from_params[j] = new_solver->ctx.translate(from_params[j]); // get in new context
-	std::vector<expr> to_params = from_params;
-	for(unsigned j = 0; j < to_params.size(); j++){
-	  std::string key = GetKey(to_params[j]);
-	  if(var_match.find(key) == var_match.end()){
-	    // std::cout << "unmatched parameter!\n";
-	    return;
-	  }
-	  to_params[j] = var_match[key];
-	}
-	expr fmla = new_solver->ctx.translate(old.Formula); // get in new context
-	fmla = new_solver->rpfp->SubstParams(old.IndParams,to_params,fmla); // substitute parameters
-	hash_map<ast,expr> memo;
-	fmla = new_solver->rpfp->SubstRec(memo,bckg_map,fmla); // substitute background constants
-	RPFP::Transformer new_annot = new_node->Annotation;
-	new_annot.Formula = fmla;
-	conjectures[new_node].push_back(new_annot);
-      }
-      
-      // We match names by removing suffixes beginning with double at sign
-
-      std::string GetKey(Node *node){
-	return GetKey(node->Name);
-      }
-
-      std::string GetKey(const expr &var){
-	return GetKey(var.decl());
-      }
-
-      std::string GetKey(const func_decl &f){
-	std::string name = f.name().str();
-	int idx = name.find("@@");
-	if(idx >= 0)
-	  name.erase(idx);
-	return name;
-      }
-    };
-  };
-
-
-  class StreamReporter : public Reporter {
-    std::ostream &s;
-  public:
-    StreamReporter(RPFP *_rpfp, std::ostream &_s)
-      : Reporter(_rpfp), s(_s) {event = 0; depth = -1;}
-    int event;
-    int depth;
-    void ev(){
-      s << "[" << event++ << "]" ;
-    }
-    virtual void Extend(RPFP::Node *node){
-      ev(); s << "node " << node->number << ": " << node->Name.name();
-      std::vector<RPFP::Node *> &rps = node->Outgoing->Children;
-      for(unsigned i = 0; i < rps.size(); i++)
-	s << " " << rps[i]->number;
-      s << std::endl;
-    }
-    virtual void Update(RPFP::Node *node, const RPFP::Transformer &update, bool eager){
-      ev(); s << "update " << node->number << " " << node->Name.name()  << ": ";
-      rpfp->Summarize(update.Formula);
-      if(depth > 0) s << " (depth=" << depth << ")";
-      if(eager) s << " (eager)";
-      s << std::endl;
-    }
-    virtual void Bound(RPFP::Node *node){
-      ev(); s << "check " << node->number << std::endl;
-    }
-    virtual void Expand(RPFP::Edge *edge){
-      RPFP::Node *node = edge->Parent;
-      ev(); s << "expand " << node->map->number << " " << node->Name.name();
-      if(depth > 0) s << " (depth=" << depth << ")";
-      s << std::endl;
-    }
-    virtual void Depth(int d){
-      depth = d;
-    }
-    virtual void AddCover(RPFP::Node *covered, std::vector<RPFP::Node *> &covering){
-      ev(); s << "cover " << covered->Name.name() << ": " << covered->number << " by ";
-      for(unsigned i = 0; i < covering.size(); i++)
-	s << covering[i]->number << " ";
-      s << std::endl;
-    }
-    virtual void RemoveCover(RPFP::Node *covered, RPFP::Node *covering){
-      ev(); s << "uncover " << covered->Name.name() << ": " << covered->number << " by " << covering->number << std::endl;
-    }
-    virtual void Forcing(RPFP::Node *covered, RPFP::Node *covering){
-      ev(); s << "forcing " << covered->Name.name() << ": " << covered->number << " by " << covering->number << std::endl;
-    }
-    virtual void Conjecture(RPFP::Node *node, const RPFP::Transformer &t){
-      ev(); s << "conjecture " << node->number << " " << node->Name.name() << ": ";
-      rpfp->Summarize(t.Formula);
-      s << std::endl;
-    }
-    virtual void Dominates(RPFP::Node *node, RPFP::Node *other){
-      ev(); s << "dominates " << node->Name.name() << ": " << node->number << " > " << other->number << std::endl;
-    }
-    virtual void InductionFailure(RPFP::Edge *edge, const std::vector<RPFP::Node *> &children){
-      ev(); s << "induction failure: " << edge->Parent->Name.name() << ", children =";
-      for(unsigned i = 0; i < children.size(); i++)
-	s << " " << children[i]->number;
-      s << std::endl;
-    }
-    virtual void UpdateUnderapprox(RPFP::Node *node, const RPFP::Transformer &update){
-      ev(); s << "underapprox " << node->number << " " << node->Name.name()  << ": " << update.Formula << std::endl;
-    }
-    virtual void Reject(RPFP::Edge *edge, const std::vector<RPFP::Node *> &children){
-      ev(); s << "reject " << edge->Parent->number << " " << edge->Parent->Name.name() << ": ";
-      for(unsigned i = 0; i < children.size(); i++)
-	s << " " << children[i]->number;
-      s << std::endl;
-    }
-    virtual void Message(const std::string &msg){
-      ev(); s << "msg " << msg << std::endl;
-    }
-    
-  };
-
-  Solver *Solver::Create(const std::string &solver_class, RPFP *rpfp){
-    Duality *s = alloc(Duality,rpfp);
-    return s;
-  }
-
-  Reporter *CreateStdoutReporter(RPFP *rpfp){
-    return new StreamReporter(rpfp, std::cout);
-  }
-}
->>>>>>> fceaf97c
+}