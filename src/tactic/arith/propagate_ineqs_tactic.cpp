--- conflicted
+++ resolved
@@ -52,11 +52,7 @@
     void updt_params(params_ref const & p) override;
     void collect_param_descrs(param_descrs & r) override {}
 
-<<<<<<< HEAD
-    virtual void operator()(goal_ref const & g, goal_ref_buffer & result);
-=======
-    void operator()(goal_ref const & g, goal_ref_buffer & result, model_converter_ref & mc, proof_converter_ref & pc, expr_dependency_ref & core) override;
->>>>>>> fc719a5e
+    void operator()(goal_ref const & g, goal_ref_buffer & result) override;
     
     void cleanup() override;
 };
@@ -535,11 +531,7 @@
     SASSERT(g->is_well_sorted());
     fail_if_proof_generation("propagate-ineqs", g);
     fail_if_unsat_core_generation("propagate-ineqs", g);
-<<<<<<< HEAD
     result.reset();
-=======
-    mc = nullptr; pc = nullptr; core = nullptr; result.reset();
->>>>>>> fc719a5e
     goal_ref r;
     (*m_imp)(g.get(), r);
     result.push_back(r.get());
