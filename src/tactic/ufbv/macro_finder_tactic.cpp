/*++
Copyright (c) 2012 Microsoft Corporation

Module Name:

    macro_finder_tactic.cpp

Abstract:

    Macro finder

Author:

    Christoph (cwinter) 2012-10-26

Notes:

--*/
#include "tactic/tactical.h"
#include "ast/macros/macro_manager.h"
#include "ast/macros/macro_finder.h"
#include "tactic/extension_model_converter.h"
#include "tactic/ufbv/macro_finder_tactic.h"

class macro_finder_tactic : public tactic {

    struct imp {
        ast_manager & m_manager;
        bool m_elim_and;

        imp(ast_manager & m, params_ref const & p) :
            m_manager(m),
            m_elim_and(false) {
            updt_params(p);
        }

        ast_manager & m() const { return m_manager; }


        void operator()(goal_ref const & g,
                        goal_ref_buffer & result,
                        model_converter_ref & mc,
                        proof_converter_ref & pc,
                        expr_dependency_ref & core) {
            SASSERT(g->is_well_sorted());
            mc = 0; pc = 0; core = 0;
            tactic_report report("macro-finder", *g);

            bool produce_proofs = g->proofs_enabled();
<<<<<<< HEAD
            macro_manager mm(m_manager);
=======
            bool unsat_core_enabled = g->unsat_core_enabled();

            simplifier simp(m_manager);
            basic_simplifier_plugin * bsimp = alloc(basic_simplifier_plugin, m_manager);
            bsimp->set_eliminate_and(m_elim_and);
            simp.register_plugin(bsimp);
            arith_simplifier_params a_params;
            arith_simplifier_plugin * asimp = alloc(arith_simplifier_plugin, m_manager, *bsimp, a_params);
            simp.register_plugin(asimp);
            bv_simplifier_params bv_params;
            bv_simplifier_plugin * bvsimp = alloc(bv_simplifier_plugin, m_manager, *bsimp, bv_params);
            simp.register_plugin(bvsimp);

            macro_manager mm(m_manager, simp);
>>>>>>> b8a81bcb
            macro_finder mf(m_manager, mm);

            expr_ref_vector forms(m_manager), new_forms(m_manager);
            proof_ref_vector proofs(m_manager), new_proofs(m_manager);
            expr_dependency_ref_vector deps(m_manager), new_deps(m_manager);
            unsigned size = g->size();
            for (unsigned idx = 0; idx < size; idx++) {
                forms.push_back(g->form(idx));
                proofs.push_back(g->pr(idx));
                deps.push_back(g->dep(idx));
            }

            mf(forms.size(), forms.c_ptr(), proofs.c_ptr(), deps.c_ptr(), new_forms, new_proofs, new_deps);

            g->reset();
            for (unsigned i = 0; i < new_forms.size(); i++)
                g->assert_expr(new_forms.get(i),
                               produce_proofs ? new_proofs.get(i) : 0,
                               unsat_core_enabled ? new_deps.get(i) : 0);

            extension_model_converter * evmc = alloc(extension_model_converter, mm.get_manager());
            unsigned num = mm.get_num_macros();
            for (unsigned i = 0; i < num; i++) {
                expr_ref f_interp(mm.get_manager());
                func_decl * f = mm.get_macro_interpretation(i, f_interp);
                evmc->insert(f, f_interp);
            }
            mc = evmc;

            g->inc_depth();
            result.push_back(g.get());
            TRACE("macro-finder", g->display(tout););
            SASSERT(g->is_well_sorted());
        }

        void updt_params(params_ref const & p) {
            m_elim_and = p.get_bool("elim_and", false);
        }
    };

    imp *      m_imp;
    params_ref m_params;
public:
    macro_finder_tactic(ast_manager & m, params_ref const & p):
        m_params(p) {
        m_imp = alloc(imp, m, p);
    }

    virtual tactic * translate(ast_manager & m) {
        return alloc(macro_finder_tactic, m, m_params);
    }

    virtual ~macro_finder_tactic() {
        dealloc(m_imp);
    }

    virtual void updt_params(params_ref const & p) {
        m_params = p;
        m_imp->updt_params(p);
    }

    virtual void collect_param_descrs(param_descrs & r) {
        insert_max_memory(r);
        insert_produce_models(r);
        insert_produce_proofs(r);
        r.insert("elim_and", CPK_BOOL, "(default: false) eliminate conjunctions during (internal) calls to the simplifier.");
    }

    virtual void operator()(goal_ref const & in,
                            goal_ref_buffer & result,
                            model_converter_ref & mc,
                            proof_converter_ref & pc,
                            expr_dependency_ref & core) {
        (*m_imp)(in, result, mc, pc, core);
    }

    virtual void cleanup() {
        ast_manager & m = m_imp->m();
        imp * d = alloc(imp, m, m_params);
        std::swap(d, m_imp);
        dealloc(d);
    }


};

tactic * mk_macro_finder_tactic(ast_manager & m, params_ref const & p) {
    return alloc(macro_finder_tactic, m, p);
}<|MERGE_RESOLUTION|>--- conflicted
+++ resolved
@@ -47,24 +47,8 @@
             tactic_report report("macro-finder", *g);
 
             bool produce_proofs = g->proofs_enabled();
-<<<<<<< HEAD
+            bool unsat_core_enabled = g->unsat_core_enabled();
             macro_manager mm(m_manager);
-=======
-            bool unsat_core_enabled = g->unsat_core_enabled();
-
-            simplifier simp(m_manager);
-            basic_simplifier_plugin * bsimp = alloc(basic_simplifier_plugin, m_manager);
-            bsimp->set_eliminate_and(m_elim_and);
-            simp.register_plugin(bsimp);
-            arith_simplifier_params a_params;
-            arith_simplifier_plugin * asimp = alloc(arith_simplifier_plugin, m_manager, *bsimp, a_params);
-            simp.register_plugin(asimp);
-            bv_simplifier_params bv_params;
-            bv_simplifier_plugin * bvsimp = alloc(bv_simplifier_plugin, m_manager, *bsimp, bv_params);
-            simp.register_plugin(bvsimp);
-
-            macro_manager mm(m_manager, simp);
->>>>>>> b8a81bcb
             macro_finder mf(m_manager, mm);
 
             expr_ref_vector forms(m_manager), new_forms(m_manager);
