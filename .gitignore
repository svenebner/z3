*~
*.pyc
*.pyo
# Ignore callgrind files
callgrind.out.*
# .hpp files are automatically generated
*.hpp
.z3-trace
# OCaml generated files
*.a
*.cma
*.cmo
*.cmi
*.cmxa
ocamlz3
# Java generated files
*.class
*.jar
# Emacs temp files
\#*\#
# Directories with generated code and documentation
release/*
build/*
build-dist/*
dist/*
doc/html/*
# GTAGS generated files
src/GPATH
src/GRTAGS
src/GSYMS
src/GTAGS
src/HTML/*
# CSCOPE files
src/cscope.in.out
src/cscope.out
src/cscope.po.out
ncscope.out
# CEDET files
.cproject
.project
# Commonly used directories for code
bld_dbg/*
bld_rel/*
bld_dbg_x64/*
bld_rel_x64/*
# Auto generated files.
config.log
config.status
install_tactic.cpp
mem_initializer.cpp
gparams_register_modules.cpp
scripts/config-debug.mk
scripts/config-release.mk
src/api/api_commands.cpp
src/api/api_log_macros.h
src/api/api_log_macros.cpp
src/api/dll/api_dll.def
src/api/dotnet/Enumerations.cs
src/api/dotnet/Native.cs
src/api/dotnet/Properties/AssemblyInfo.cs
src/api/dotnet/Microsoft.Z3.xml
src/api/python/z3consts.py
src/api/python/z3core.py
src/ast/pattern/database.h
src/util/version.h
src/api/java/Native.cpp
src/api/java/Native.java
src/api/java/enumerations/*.java
src/api/ml/z3native_stubs.c
src/api/ml/z3native.ml
src/api/ml/z3enums.ml
src/api/ml/z3native.mli
src/api/ml/z3enums.mli
src/api/ml/z3.mllib
*.bak
doc/api
doc/code
<<<<<<< HEAD

# CMake files copied over by the ``contrib/cmake/boostrap.py`` script
# See #461
examples/CMakeLists.txt
examples/*/CMakeLists.txt
src/CMakeLists.txt
src/*/CMakeLists.txt
src/*/*/CMakeLists.txt
src/*/*/*/CMakeLists.txt
src/api/dotnet/cmake_install_gac.cmake.in
src/api/dotnet/cmake_uninstall_gac.cmake.in
=======
# reference code for z3str2
Z3-str
Z3-str/**
# test cases
tests
tests/**
>>>>>>> bc79a737
<|MERGE_RESOLUTION|>--- conflicted
+++ resolved
@@ -75,7 +75,6 @@
 *.bak
 doc/api
 doc/code
-<<<<<<< HEAD
 
 # CMake files copied over by the ``contrib/cmake/boostrap.py`` script
 # See #461
@@ -87,11 +86,10 @@
 src/*/*/*/CMakeLists.txt
 src/api/dotnet/cmake_install_gac.cmake.in
 src/api/dotnet/cmake_uninstall_gac.cmake.in
-=======
+
 # reference code for z3str2
 Z3-str
 Z3-str/**
 # test cases
 tests
 tests/**
->>>>>>> bc79a737
